--- conflicted
+++ resolved
@@ -243,12 +243,21 @@
           run: make requirements
           
         - name: Install requirements
-<<<<<<< HEAD
-          run: make dependencies-fedora
-=======
-          shell: bash
-          run: make dependencies-debian
->>>>>>> ac382e0d
+          run: |
+            sudo apt-get install -y \
+            autoconf \
+            autoconf-archive \
+            automake \
+            bison \
+            cmake \
+            curl \
+            flex \
+            libtool \
+            ninja-build \
+            pkg-config \
+            tar \
+            unzip \
+            zip
 
         - uses: actions/download-artifact@v4
           with:
