--- conflicted
+++ resolved
@@ -229,58 +229,7 @@
 ###################################################################################################################################################
 # Helpers #
 ###########
-<<<<<<< HEAD
-# FIXME: consolidate this function with Findcsp_autogen.cmake
-function(csp_autogen MODULE_NAME DEST_FILENAME HEADER_NAME_OUTVAR SOURCE_NAME_OUTVAR)
-    string( REPLACE "." "\/" MODULE_FILENAME ${MODULE_NAME} )
-    string( JOIN "." MODULE_FILENAME ${MODULE_FILENAME} "py" )
-
-    add_custom_target( mkdir_autogen_${MODULE_NAME}
-        ALL COMMAND ${CMAKE_COMMAND} -E make_directory
-        "${CMAKE_CURRENT_BINARY_DIR}/csp_autogen" )
-
-    # VARARGS done by position
-    if(ARGV4)
-        set(CSP_AUTOGEN_EXTRA_ARGS "${ARGV4}")
-    else()
-        set(CSP_AUTOGEN_EXTRA_ARGS "")
-    endif()
-
-    cmake_path(SET CSP_AUTOGEN_MODULE_PATH NORMALIZE "${CMAKE_SOURCE_DIR}/csp/build/csp_autogen.py")
-    cmake_path(SET CSP_AUTOGEN_DESTINATION_FOLDER NORMALIZE "${CMAKE_CURRENT_BINARY_DIR}/csp_autogen")
-    cmake_path(SET CSP_AUTOGEN_CPP_OUT NORMALIZE "${CMAKE_CURRENT_BINARY_DIR}/csp_autogen/${DEST_FILENAME}.cpp")
-    cmake_path(SET CSP_AUTOGEN_CPP_MAYBE_EXISTING NORMALIZE "${CMAKE_CURRENT_SOURCE_DIR}/csp_autogen/${DEST_FILENAME}.cpp")
-    cmake_path(SET CSP_AUTOGEN_H_OUT NORMALIZE "${CMAKE_CURRENT_BINARY_DIR}/csp_autogen/${DEST_FILENAME}.h")
-    cmake_path(SET CSP_AUTOGEN_H_MAYBE_EXISTING NORMALIZE "${CMAKE_CURRENT_SOURCE_DIR}/csp_autogen/${DEST_FILENAME}.h")
-
-    if(${CMAKE_SYSTEM_NAME} MATCHES "Windows")
-        set(CSP_AUTOGEN_PYTHONPATH ${PROJECT_BINARY_DIR}/lib/${CMAKE_BUILD_TYPE};${CMAKE_SOURCE_DIR};%PYTHONPATH% )
-    else()
-        set(CSP_AUTOGEN_PYTHONPATH ${PROJECT_BINARY_DIR}/lib:${CMAKE_SOURCE_DIR}:$$PYTHONPATH )
-    endif()
-
-    if (EXISTS "${CSP_AUTOGEN_CPP_MAYBE_EXISTING}" AND EXISTS "${CSP_AUTOGEN_H_MAYBE_EXISTING}")
-        # Files exist in-source
-        set(${SOURCE_NAME_OUTVAR} "${CSP_AUTOGEN_CPP_MAYBE_EXISTING}" PARENT_SCOPE )
-        set(${HEADER_NAME_OUTVAR} "${CSP_AUTOGEN_H_MAYBE_EXISTING}" PARENT_SCOPE )
-    else()
-        add_custom_command(OUTPUT "${CSP_AUTOGEN_CPP_OUT}" "${CSP_AUTOGEN_H_OUT}"
-            COMMAND ${CMAKE_COMMAND} -E env "PYTHONPATH=${CSP_AUTOGEN_PYTHONPATH}" ${Python_EXECUTABLE} ${CSP_AUTOGEN_MODULE_PATH} -m ${MODULE_NAME} -d ${CSP_AUTOGEN_DESTINATION_FOLDER} -o ${DEST_FILENAME} ${CSP_AUTOGEN_EXTRA_ARGS}
-            COMMENT "generating csp c++ types from module ${MODULE_NAME}"
-            DEPENDS mkdir_autogen_${MODULE_NAME}
-                        ${CMAKE_SOURCE_DIR}/csp/build/csp_autogen.py
-                        ${CMAKE_SOURCE_DIR}/${MODULE_FILENAME}
-                        csptypesimpl
-        )
-
-        set(${SOURCE_NAME_OUTVAR} "${CSP_AUTOGEN_CPP_OUT}" PARENT_SCOPE )
-        set(${HEADER_NAME_OUTVAR} "${CSP_AUTOGEN_H_OUT}" PARENT_SCOPE )
-    endif()
-endfunction()
-=======
 find_package(csp_autogen REQUIRED)
->>>>>>> bd7fed23
-
 
 ###################################################################################################################################################
 # Dependencies #
