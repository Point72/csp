#ifndef _IN_CSP_ENGINE_CSPTYPE_H
#define _IN_CSP_ENGINE_CSPTYPE_H

#include <csp/core/Enum.h>
#include <csp/core/Time.h>
#include <csp/engine/CspEnum.h>
#include <csp/engine/DialectGenericType.h>
#include <cstdint>
#include <memory>
#include <string>

namespace csp
{

class CspStringType;

class CspType
{
public:

    struct TypeTraits
    {
    public:
        
        enum _enum : uint8_t
        {
            UNKNOWN,
            BOOL,
            INT8,
            UINT8,
            INT16,
            UINT16,
            INT32,
            UINT32,
            INT64,
            UINT64,
            DOUBLE,
            DATETIME,
            TIMEDELTA,
            DATE,
            TIME,
            ENUM,

            //Native implied the data is memcpy-able
            MAX_NATIVE_TYPE = ENUM,

            STRING,
            STRUCT,
            ARRAY,

            //These types are currently all dialect specific, no native primitives
            DIALECT_GENERIC,

            NUM_TYPES
        };

        template< typename T >
        struct fromCType;

        template< uint8_t T >
        struct toCType;

        //We store bool vectors as vector<uint8_t> to account for oddities with vector<bool> across build environments
        //toCArrayElemType means from the array's storage type to csp element type ( ie uint8_t -> bool ), otherwise its just Storage.
        //toCArrayStorageType is the inverse
        template< typename StorageT >
        struct toCArrayElemType;

        template< typename ElemT >
        struct toCArrayStorageType;

        template< typename ElemT >
        struct toCArrayType;

    protected:
        _enum m_value;
    };

    using Type = Enum<TypeTraits>;

    CspType( Type t ) : m_type( t ) {}

    Type type() const { return m_type; }

    using Ptr = std::shared_ptr<const CspType>;

    static Ptr & BOOL()            { static auto s_type = std::make_shared<const CspType>( Type::BOOL );            return s_type; }
    static Ptr & INT8()            { static auto s_type = std::make_shared<const CspType>( Type::INT8 );            return s_type; }
    static Ptr & UINT8()           { static auto s_type = std::make_shared<const CspType>( Type::UINT8 );           return s_type; }
    static Ptr & INT16()           { static auto s_type = std::make_shared<const CspType>( Type::INT16 );           return s_type; }
    static Ptr & UINT16()          { static auto s_type = std::make_shared<const CspType>( Type::UINT16 );          return s_type; }
    static Ptr & INT32()           { static auto s_type = std::make_shared<const CspType>( Type::INT32 );           return s_type; }
    static Ptr & UINT32()          { static auto s_type = std::make_shared<const CspType>( Type::UINT32 );          return s_type; }
    static Ptr & INT64()           { static auto s_type = std::make_shared<const CspType>( Type::INT64 );           return s_type; }
    static Ptr & UINT64()          { static auto s_type = std::make_shared<const CspType>( Type::UINT64 );          return s_type; }
    static Ptr & DOUBLE()          { static auto s_type = std::make_shared<const CspType>( Type::DOUBLE );          return s_type; }
    static Ptr & DATETIME()        { static auto s_type = std::make_shared<const CspType>( Type::DATETIME );        return s_type; }
    static Ptr & TIMEDELTA()       { static auto s_type = std::make_shared<const CspType>( Type::TIMEDELTA );       return s_type; }
    static Ptr & DATE()            { static auto s_type = std::make_shared<const CspType>( Type::DATE );            return s_type; }
    static Ptr & TIME()            { static auto s_type = std::make_shared<const CspType>( Type::TIME );            return s_type; }
    static Ptr & STRING();
    static Ptr & BYTES();
    static Ptr & DIALECT_GENERIC() { static auto s_type = std::make_shared<const CspType>( Type::DIALECT_GENERIC ); return s_type; }

    static constexpr bool isNative( Type t ) { return t <= Type::MAX_NATIVE_TYPE; }

    bool isNative() const { return isNative( m_type ); }

    template<typename T>
    struct fromCType;

    using StringCType = std::string;

private:
    Type m_type;
};

class CspStringType:public CspType
{
public:
    CspStringType(bool isBytes)
    : CspType(CspType::Type::STRING), m_isBytes(isBytes) {}
    inline bool isBytes() const {return m_isBytes;}
private:
    const bool m_isBytes;
};

inline CspType::Ptr & CspType::STRING() { static CspType::Ptr s_type = std::make_shared<const CspStringType>( false ); return s_type; }
inline CspType::Ptr & CspType::BYTES() { static CspType::Ptr s_type = std::make_shared<const CspStringType>( true ); return s_type; }


using CspTypePtr = CspType::Ptr;

class CspEnum;

class CspEnumMeta;

class CspEnumType : public CspType
{
public:
    CspEnumType( std::shared_ptr<CspEnumMeta> & meta ) : CspType( CspType::Type::ENUM ),
                                                         m_meta( meta )
    {}

    const std::shared_ptr<CspEnumMeta> & meta() const { return m_meta; }

private:
    std::shared_ptr<CspEnumMeta> m_meta;
};

class Struct;
template<typename T>
class TypedStructPtr;
using StructPtr = TypedStructPtr<Struct>;

class StructMeta;

class CspStructType : public CspType
{
public:
    CspStructType( const std::shared_ptr<StructMeta> & meta ) : CspType( CspType::Type::STRUCT ),
                                                                m_meta( meta )
    {}
    
    const std::shared_ptr<StructMeta> & meta() const { return m_meta; }

private:
    std::shared_ptr<StructMeta> m_meta;
};

class CspArrayType : public CspType
{
public:
    CspArrayType( CspTypePtr elemType ) : CspType( CspType::Type::ARRAY ),
                                          m_elemType( elemType )
    {}

    const CspTypePtr & elemType() const { return m_elemType; }

    //Used by BURST mode to avoid creating more instances of CspArrayTypes than needed
    //returns CspArrayType with the given elemType
    static CspTypePtr & create( const CspTypePtr & elemType );

private:
    CspTypePtr m_elemType;
};

<<<<<<< HEAD
#ifdef __linux__
template<> struct CspType::Type::fromCType<std::_Bit_reference>      { static constexpr CspType::Type type = CspType::Type::BOOL;            };
#endif

=======
template<> struct CspType::TypeTraits::fromCType<std::_Bit_reference>      { static constexpr CspType::TypeTraits::_enum type = CspType::TypeTraits::BOOL;            };
>>>>>>> ddd17354
template<> struct CspType::TypeTraits::fromCType<bool>                     { static constexpr CspType::TypeTraits::_enum type = CspType::TypeTraits::BOOL;            };
template<> struct CspType::TypeTraits::fromCType<int8_t>                   { static constexpr CspType::TypeTraits::_enum type = CspType::TypeTraits::INT8;            };
template<> struct CspType::TypeTraits::fromCType<uint8_t>                  { static constexpr CspType::TypeTraits::_enum type = CspType::TypeTraits::UINT8;           };
template<> struct CspType::TypeTraits::fromCType<int16_t>                  { static constexpr CspType::TypeTraits::_enum type = CspType::TypeTraits::INT16;           };
template<> struct CspType::TypeTraits::fromCType<uint16_t>                 { static constexpr CspType::TypeTraits::_enum type = CspType::TypeTraits::UINT16;          };
template<> struct CspType::TypeTraits::fromCType<int32_t>                  { static constexpr CspType::TypeTraits::_enum type = CspType::TypeTraits::INT32;           };
template<> struct CspType::TypeTraits::fromCType<uint32_t>                 { static constexpr CspType::TypeTraits::_enum type = CspType::TypeTraits::UINT32;          };
template<> struct CspType::TypeTraits::fromCType<int64_t>                  { static constexpr CspType::TypeTraits::_enum type = CspType::TypeTraits::INT64;           };
template<> struct CspType::TypeTraits::fromCType<uint64_t>                 { static constexpr CspType::TypeTraits::_enum type = CspType::TypeTraits::UINT64;          };
template<> struct CspType::TypeTraits::fromCType<double>                   { static constexpr CspType::TypeTraits::_enum type = CspType::TypeTraits::DOUBLE;          };
template<> struct CspType::TypeTraits::fromCType<DateTime>                 { static constexpr CspType::TypeTraits::_enum type = CspType::TypeTraits::DATETIME;        };
template<> struct CspType::TypeTraits::fromCType<TimeDelta>                { static constexpr CspType::TypeTraits::_enum type = CspType::TypeTraits::TIMEDELTA;       };
template<> struct CspType::TypeTraits::fromCType<Date>                     { static constexpr CspType::TypeTraits::_enum type = CspType::TypeTraits::DATE;            };
template<> struct CspType::TypeTraits::fromCType<Time>                     { static constexpr CspType::TypeTraits::_enum type = CspType::TypeTraits::TIME;            };
template<> struct CspType::TypeTraits::fromCType<CspEnum>                  { static constexpr CspType::TypeTraits::_enum type = CspType::TypeTraits::ENUM;            };
template<> struct CspType::TypeTraits::fromCType<CspType::StringCType>     { static constexpr CspType::TypeTraits::_enum type = CspType::TypeTraits::STRING;          };
template<> struct CspType::TypeTraits::fromCType<StructPtr>                { static constexpr CspType::TypeTraits::_enum type = CspType::TypeTraits::STRUCT;          };
template<typename T> struct CspType::TypeTraits::fromCType<TypedStructPtr<T>> { static constexpr CspType::TypeTraits::_enum type = CspType::TypeTraits::STRUCT;       };
template<> struct CspType::TypeTraits::fromCType<DialectGenericType>       { static constexpr CspType::TypeTraits::_enum type = CspType::TypeTraits::DIALECT_GENERIC; };
<<<<<<< HEAD
template<typename T> struct CspType::TypeTraits::fromCType<std::vector<T>> { static constexpr CspType::TypeTraits::_enum type = CspType::TypeTraits::ARRAY; };

template<> struct CspType::Type::toCType<CspType::Type::BOOL,void>            { using type = bool;      };
template<> struct CspType::Type::toCType<CspType::Type::INT8,void>            { using type = int8_t;    };
template<> struct CspType::Type::toCType<CspType::Type::UINT8,void>           { using type = uint8_t;   };
template<> struct CspType::Type::toCType<CspType::Type::INT16,void>           { using type = int16_t;   };
template<> struct CspType::Type::toCType<CspType::Type::UINT16,void>          { using type = uint16_t;  };
template<> struct CspType::Type::toCType<CspType::Type::INT32,void>           { using type = int32_t;   };
template<> struct CspType::Type::toCType<CspType::Type::UINT32,void>          { using type = uint32_t;  };
template<> struct CspType::Type::toCType<CspType::Type::INT64,void>           { using type = int64_t;   };
template<> struct CspType::Type::toCType<CspType::Type::UINT64,void>          { using type = uint64_t;  };
template<> struct CspType::Type::toCType<CspType::Type::DOUBLE,void>          { using type = double;    };
template<> struct CspType::Type::toCType<CspType::Type::DATETIME,void>        { using type = DateTime;  };
template<> struct CspType::Type::toCType<CspType::Type::TIMEDELTA,void>       { using type = TimeDelta; };
template<> struct CspType::Type::toCType<CspType::Type::DATE,void>            { using type = Date; };
template<> struct CspType::Type::toCType<CspType::Type::TIME,void>            { using type = Time; };
template<> struct CspType::Type::toCType<CspType::Type::ENUM,void>            { using type = CspEnum; };
template<> struct CspType::Type::toCType<CspType::Type::STRING,void>          { using type = CspType::StringCType; };
template<> struct CspType::Type::toCType<CspType::Type::STRUCT,void>          { using type = StructPtr; };
template<> struct CspType::Type::toCType<CspType::Type::DIALECT_GENERIC,void> { using type = DialectGenericType; };
template<typename T> struct CspType::Type::toCType<CspType::Type::ARRAY,T> { using type = std::vector<T>; };
=======
template<typename StorageT> struct CspType::TypeTraits::fromCType<std::vector<StorageT>>
{ 
    static_assert( !std::is_same<StorageT,bool>::value, "vector<bool> should not be getting instantiated" );
    static constexpr CspType::TypeTraits::_enum type = CspType::TypeTraits::ARRAY;
};

template<> struct CspType::TypeTraits::fromCType<std::vector<bool>>
{ 
};

template<> struct CspType::TypeTraits::toCType<CspType::TypeTraits::BOOL>            { using type = bool;      };
template<> struct CspType::TypeTraits::toCType<CspType::TypeTraits::INT8>            { using type = int8_t;    };
template<> struct CspType::TypeTraits::toCType<CspType::TypeTraits::UINT8>           { using type = uint8_t;   };
template<> struct CspType::TypeTraits::toCType<CspType::TypeTraits::INT16>           { using type = int16_t;   };
template<> struct CspType::TypeTraits::toCType<CspType::TypeTraits::UINT16>          { using type = uint16_t;  };
template<> struct CspType::TypeTraits::toCType<CspType::TypeTraits::INT32>           { using type = int32_t;   };
template<> struct CspType::TypeTraits::toCType<CspType::TypeTraits::UINT32>          { using type = uint32_t;  };
template<> struct CspType::TypeTraits::toCType<CspType::TypeTraits::INT64>           { using type = int64_t;   };
template<> struct CspType::TypeTraits::toCType<CspType::TypeTraits::UINT64>          { using type = uint64_t;  };
template<> struct CspType::TypeTraits::toCType<CspType::TypeTraits::DOUBLE>          { using type = double;    };
template<> struct CspType::TypeTraits::toCType<CspType::TypeTraits::DATETIME>        { using type = DateTime;  };
template<> struct CspType::TypeTraits::toCType<CspType::TypeTraits::TIMEDELTA>       { using type = TimeDelta; };
template<> struct CspType::TypeTraits::toCType<CspType::TypeTraits::DATE>            { using type = Date; };
template<> struct CspType::TypeTraits::toCType<CspType::TypeTraits::TIME>            { using type = Time; };
template<> struct CspType::TypeTraits::toCType<CspType::TypeTraits::ENUM>            { using type = CspEnum; };
template<> struct CspType::TypeTraits::toCType<CspType::TypeTraits::STRING>          { using type = CspType::StringCType; };
template<> struct CspType::TypeTraits::toCType<CspType::TypeTraits::STRUCT>          { using type = StructPtr; };
template<> struct CspType::TypeTraits::toCType<CspType::TypeTraits::DIALECT_GENERIC> { using type = DialectGenericType; };

template<typename ElemT> struct CspType::TypeTraits::toCArrayStorageType       { using type = ElemT; };
template<> struct CspType::TypeTraits::toCArrayStorageType<bool>               { using type = uint8_t; };

template<typename StorageT> struct CspType::TypeTraits::toCArrayElemType       { using type = StorageT; };
template<> struct CspType::TypeTraits::toCArrayElemType<uint8_t>               { using type = bool; };

template<typename T> struct CspType::TypeTraits::toCArrayType    { using type = std::vector<typename CspType::TypeTraits::toCArrayStorageType<T>::type>; };
>>>>>>> ddd17354

template<> struct CspType::fromCType<bool>                 { static CspTypePtr & type() { return CspType::BOOL();      } };
template<> struct CspType::fromCType<int8_t>               { static CspTypePtr & type() { return CspType::INT8();      } };
template<> struct CspType::fromCType<uint8_t>              { static CspTypePtr & type() { return CspType::UINT8();     } };
template<> struct CspType::fromCType<int16_t>              { static CspTypePtr & type() { return CspType::INT16();     } };
template<> struct CspType::fromCType<uint16_t>             { static CspTypePtr & type() { return CspType::UINT16();    } };
template<> struct CspType::fromCType<int32_t>              { static CspTypePtr & type() { return CspType::INT32();     } };
template<> struct CspType::fromCType<uint32_t>             { static CspTypePtr & type() { return CspType::UINT32();    } };
template<> struct CspType::fromCType<int64_t>              { static CspTypePtr & type() { return CspType::INT64();     } };
template<> struct CspType::fromCType<uint64_t>             { static CspTypePtr & type() { return CspType::UINT64();    } };
template<> struct CspType::fromCType<double>               { static CspTypePtr & type() { return CspType::DOUBLE();    } };
template<> struct CspType::fromCType<DateTime>             { static CspTypePtr & type() { return CspType::DATETIME();  } };
template<> struct CspType::fromCType<TimeDelta>            { static CspTypePtr & type() { return CspType::TIMEDELTA(); } };
template<> struct CspType::fromCType<Date>                 { static CspTypePtr & type() { return CspType::DATE();      } };
template<> struct CspType::fromCType<Time>                 { static CspTypePtr & type() { return CspType::TIME();      } };
template<> struct CspType::fromCType<CspType::StringCType> { static CspTypePtr & type() { return CspType::STRING();    } };
}

#endif<|MERGE_RESOLUTION|>--- conflicted
+++ resolved
@@ -185,14 +185,7 @@
     CspTypePtr m_elemType;
 };
 
-<<<<<<< HEAD
-#ifdef __linux__
-template<> struct CspType::Type::fromCType<std::_Bit_reference>      { static constexpr CspType::Type type = CspType::Type::BOOL;            };
-#endif
-
-=======
-template<> struct CspType::TypeTraits::fromCType<std::_Bit_reference>      { static constexpr CspType::TypeTraits::_enum type = CspType::TypeTraits::BOOL;            };
->>>>>>> ddd17354
+
 template<> struct CspType::TypeTraits::fromCType<bool>                     { static constexpr CspType::TypeTraits::_enum type = CspType::TypeTraits::BOOL;            };
 template<> struct CspType::TypeTraits::fromCType<int8_t>                   { static constexpr CspType::TypeTraits::_enum type = CspType::TypeTraits::INT8;            };
 template<> struct CspType::TypeTraits::fromCType<uint8_t>                  { static constexpr CspType::TypeTraits::_enum type = CspType::TypeTraits::UINT8;           };
@@ -212,29 +205,7 @@
 template<> struct CspType::TypeTraits::fromCType<StructPtr>                { static constexpr CspType::TypeTraits::_enum type = CspType::TypeTraits::STRUCT;          };
 template<typename T> struct CspType::TypeTraits::fromCType<TypedStructPtr<T>> { static constexpr CspType::TypeTraits::_enum type = CspType::TypeTraits::STRUCT;       };
 template<> struct CspType::TypeTraits::fromCType<DialectGenericType>       { static constexpr CspType::TypeTraits::_enum type = CspType::TypeTraits::DIALECT_GENERIC; };
-<<<<<<< HEAD
-template<typename T> struct CspType::TypeTraits::fromCType<std::vector<T>> { static constexpr CspType::TypeTraits::_enum type = CspType::TypeTraits::ARRAY; };
-
-template<> struct CspType::Type::toCType<CspType::Type::BOOL,void>            { using type = bool;      };
-template<> struct CspType::Type::toCType<CspType::Type::INT8,void>            { using type = int8_t;    };
-template<> struct CspType::Type::toCType<CspType::Type::UINT8,void>           { using type = uint8_t;   };
-template<> struct CspType::Type::toCType<CspType::Type::INT16,void>           { using type = int16_t;   };
-template<> struct CspType::Type::toCType<CspType::Type::UINT16,void>          { using type = uint16_t;  };
-template<> struct CspType::Type::toCType<CspType::Type::INT32,void>           { using type = int32_t;   };
-template<> struct CspType::Type::toCType<CspType::Type::UINT32,void>          { using type = uint32_t;  };
-template<> struct CspType::Type::toCType<CspType::Type::INT64,void>           { using type = int64_t;   };
-template<> struct CspType::Type::toCType<CspType::Type::UINT64,void>          { using type = uint64_t;  };
-template<> struct CspType::Type::toCType<CspType::Type::DOUBLE,void>          { using type = double;    };
-template<> struct CspType::Type::toCType<CspType::Type::DATETIME,void>        { using type = DateTime;  };
-template<> struct CspType::Type::toCType<CspType::Type::TIMEDELTA,void>       { using type = TimeDelta; };
-template<> struct CspType::Type::toCType<CspType::Type::DATE,void>            { using type = Date; };
-template<> struct CspType::Type::toCType<CspType::Type::TIME,void>            { using type = Time; };
-template<> struct CspType::Type::toCType<CspType::Type::ENUM,void>            { using type = CspEnum; };
-template<> struct CspType::Type::toCType<CspType::Type::STRING,void>          { using type = CspType::StringCType; };
-template<> struct CspType::Type::toCType<CspType::Type::STRUCT,void>          { using type = StructPtr; };
-template<> struct CspType::Type::toCType<CspType::Type::DIALECT_GENERIC,void> { using type = DialectGenericType; };
-template<typename T> struct CspType::Type::toCType<CspType::Type::ARRAY,T> { using type = std::vector<T>; };
-=======
+
 template<typename StorageT> struct CspType::TypeTraits::fromCType<std::vector<StorageT>>
 { 
     static_assert( !std::is_same<StorageT,bool>::value, "vector<bool> should not be getting instantiated" );
@@ -271,7 +242,6 @@
 template<> struct CspType::TypeTraits::toCArrayElemType<uint8_t>               { using type = bool; };
 
 template<typename T> struct CspType::TypeTraits::toCArrayType    { using type = std::vector<typename CspType::TypeTraits::toCArrayStorageType<T>::type>; };
->>>>>>> ddd17354
 
 template<> struct CspType::fromCType<bool>                 { static CspTypePtr & type() { return CspType::BOOL();      } };
 template<> struct CspType::fromCType<int8_t>               { static CspTypePtr & type() { return CspType::INT8();      } };
