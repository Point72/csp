#ifndef _IN_CSP_ENGINE_CSPTYPE_H
#define _IN_CSP_ENGINE_CSPTYPE_H

#include <csp/core/Enum.h>
#include <csp/core/Time.h>
#include <csp/engine/CspEnum.h>
#include <csp/engine/DialectGenericType.h>
#include <cstdint>
#include <memory>
#include <string>

namespace csp
{

class CspStringType;

class CspType
{
public:

    struct TypeTraits
    {
    public:
        
        enum _enum : uint8_t
        {
            UNKNOWN,
            BOOL,
            INT8,
            UINT8,
            INT16,
            UINT16,
            INT32,
            UINT32,
            INT64,
            UINT64,
            DOUBLE,
            DATETIME,
            TIMEDELTA,
            DATE,
            TIME,
            ENUM,

            //Native implied the data is memcpy-able
            MAX_NATIVE_TYPE = ENUM,

            STRING,
            STRUCT,
            ARRAY,

            //These types are currently all dialect specific, no native primitives
            DIALECT_GENERIC,

            NUM_TYPES
        };

        template< typename T >
        struct fromCType;

        template< uint8_t T >
        struct toCType;

        //We store bool vectors as vector<uint8_t> to account for oddities with vector<bool> across build environments
        //toCArrayElemType means from the array's storage type to csp element type ( ie uint8_t -> bool ), otherwise its just Storage.
        //toCArrayStorageType is the inverse
        template< typename StorageT >
        struct toCArrayElemType;

        template< typename ElemT >
        struct toCArrayStorageType;

        template< typename ElemT >
        struct toCArrayType;

    protected:
        _enum m_value;
    };

    using Type = Enum<TypeTraits>;

    CspType( Type t ) : m_type( t ) {}

    Type type() const { return m_type; }

    using Ptr = std::shared_ptr<const CspType>;

    static Ptr & BOOL()            { static auto s_type = std::make_shared<const CspType>( Type::BOOL );            return s_type; }
    static Ptr & INT8()            { static auto s_type = std::make_shared<const CspType>( Type::INT8 );            return s_type; }
    static Ptr & UINT8()           { static auto s_type = std::make_shared<const CspType>( Type::UINT8 );           return s_type; }
    static Ptr & INT16()           { static auto s_type = std::make_shared<const CspType>( Type::INT16 );           return s_type; }
    static Ptr & UINT16()          { static auto s_type = std::make_shared<const CspType>( Type::UINT16 );          return s_type; }
    static Ptr & INT32()           { static auto s_type = std::make_shared<const CspType>( Type::INT32 );           return s_type; }
    static Ptr & UINT32()          { static auto s_type = std::make_shared<const CspType>( Type::UINT32 );          return s_type; }
    static Ptr & INT64()           { static auto s_type = std::make_shared<const CspType>( Type::INT64 );           return s_type; }
    static Ptr & UINT64()          { static auto s_type = std::make_shared<const CspType>( Type::UINT64 );          return s_type; }
    static Ptr & DOUBLE()          { static auto s_type = std::make_shared<const CspType>( Type::DOUBLE );          return s_type; }
    static Ptr & DATETIME()        { static auto s_type = std::make_shared<const CspType>( Type::DATETIME );        return s_type; }
    static Ptr & TIMEDELTA()       { static auto s_type = std::make_shared<const CspType>( Type::TIMEDELTA );       return s_type; }
    static Ptr & DATE()            { static auto s_type = std::make_shared<const CspType>( Type::DATE );            return s_type; }
    static Ptr & TIME()            { static auto s_type = std::make_shared<const CspType>( Type::TIME );            return s_type; }
    static Ptr & STRING();
    static Ptr & BYTES();
    static Ptr & DIALECT_GENERIC() { static auto s_type = std::make_shared<const CspType>( Type::DIALECT_GENERIC ); return s_type; }

    static constexpr bool isNative( TypeTraits::_enum t ) { return t <= TypeTraits::MAX_NATIVE_TYPE; }

    bool isNative() const { return isNative( m_type ); }

    template<typename T>
    struct fromCType;

    using StringCType = std::string;

private:
    Type m_type;
};

class CspStringType:public CspType
{
public:
    CspStringType(bool isBytes)
    : CspType(CspType::Type::STRING), m_isBytes(isBytes) {}
    inline bool isBytes() const {return m_isBytes;}
private:
    const bool m_isBytes;
};

inline CspType::Ptr & CspType::STRING() { static CspType::Ptr s_type = std::make_shared<const CspStringType>( false ); return s_type; }
inline CspType::Ptr & CspType::BYTES() { static CspType::Ptr s_type = std::make_shared<const CspStringType>( true ); return s_type; }


using CspTypePtr = CspType::Ptr;

class CspEnum;

class CspEnumMeta;

class CspEnumType : public CspType
{
public:
    CspEnumType( std::shared_ptr<CspEnumMeta> & meta ) : CspType( CspType::Type::ENUM ),
                                                         m_meta( meta )
    {}

    const std::shared_ptr<CspEnumMeta> & meta() const { return m_meta; }

private:
    std::shared_ptr<CspEnumMeta> m_meta;
};

class Struct;
template<typename T>
class TypedStructPtr;
using StructPtr = TypedStructPtr<Struct>;

class StructMeta;

class CspStructType : public CspType
{
public:
    CspStructType( const std::shared_ptr<StructMeta> & meta ) : CspType( CspType::Type::STRUCT ),
                                                                m_meta( meta )
    {}
    
    const std::shared_ptr<StructMeta> & meta() const { return m_meta; }

private:
    std::shared_ptr<StructMeta> m_meta;
};

class CspArrayType : public CspType
{
public:
    CspArrayType( CspTypePtr elemType ) : CspType( CspType::Type::ARRAY ),
                                          m_elemType( elemType )
    {}

    const CspTypePtr & elemType() const { return m_elemType; }

    //Used by BURST mode to avoid creating more instances of CspArrayTypes than needed
    //returns CspArrayType with the given elemType
    static CspTypePtr & create( const CspTypePtr & elemType );

private:
    CspTypePtr m_elemType;
};

<<<<<<< HEAD

=======
>>>>>>> 86f26eda
template<> struct CspType::TypeTraits::fromCType<bool>                     { static constexpr CspType::TypeTraits::_enum type = CspType::TypeTraits::BOOL;            };
template<> struct CspType::TypeTraits::fromCType<int8_t>                   { static constexpr CspType::TypeTraits::_enum type = CspType::TypeTraits::INT8;            };
template<> struct CspType::TypeTraits::fromCType<uint8_t>                  { static constexpr CspType::TypeTraits::_enum type = CspType::TypeTraits::UINT8;           };
template<> struct CspType::TypeTraits::fromCType<int16_t>                  { static constexpr CspType::TypeTraits::_enum type = CspType::TypeTraits::INT16;           };
template<> struct CspType::TypeTraits::fromCType<uint16_t>                 { static constexpr CspType::TypeTraits::_enum type = CspType::TypeTraits::UINT16;          };
template<> struct CspType::TypeTraits::fromCType<int32_t>                  { static constexpr CspType::TypeTraits::_enum type = CspType::TypeTraits::INT32;           };
template<> struct CspType::TypeTraits::fromCType<uint32_t>                 { static constexpr CspType::TypeTraits::_enum type = CspType::TypeTraits::UINT32;          };
template<> struct CspType::TypeTraits::fromCType<int64_t>                  { static constexpr CspType::TypeTraits::_enum type = CspType::TypeTraits::INT64;           };
template<> struct CspType::TypeTraits::fromCType<uint64_t>                 { static constexpr CspType::TypeTraits::_enum type = CspType::TypeTraits::UINT64;          };
template<> struct CspType::TypeTraits::fromCType<double>                   { static constexpr CspType::TypeTraits::_enum type = CspType::TypeTraits::DOUBLE;          };
template<> struct CspType::TypeTraits::fromCType<DateTime>                 { static constexpr CspType::TypeTraits::_enum type = CspType::TypeTraits::DATETIME;        };
template<> struct CspType::TypeTraits::fromCType<TimeDelta>                { static constexpr CspType::TypeTraits::_enum type = CspType::TypeTraits::TIMEDELTA;       };
template<> struct CspType::TypeTraits::fromCType<Date>                     { static constexpr CspType::TypeTraits::_enum type = CspType::TypeTraits::DATE;            };
template<> struct CspType::TypeTraits::fromCType<Time>                     { static constexpr CspType::TypeTraits::_enum type = CspType::TypeTraits::TIME;            };
template<> struct CspType::TypeTraits::fromCType<CspEnum>                  { static constexpr CspType::TypeTraits::_enum type = CspType::TypeTraits::ENUM;            };
template<> struct CspType::TypeTraits::fromCType<CspType::StringCType>     { static constexpr CspType::TypeTraits::_enum type = CspType::TypeTraits::STRING;          };
template<> struct CspType::TypeTraits::fromCType<StructPtr>                { static constexpr CspType::TypeTraits::_enum type = CspType::TypeTraits::STRUCT;          };
template<typename T> struct CspType::TypeTraits::fromCType<TypedStructPtr<T>> { static constexpr CspType::TypeTraits::_enum type = CspType::TypeTraits::STRUCT;       };
template<> struct CspType::TypeTraits::fromCType<DialectGenericType>       { static constexpr CspType::TypeTraits::_enum type = CspType::TypeTraits::DIALECT_GENERIC; };

template<typename StorageT> struct CspType::TypeTraits::fromCType<std::vector<StorageT>>
{ 
    static_assert( !std::is_same<StorageT,bool>::value, "vector<bool> should not be getting instantiated" );
    static constexpr CspType::TypeTraits::_enum type = CspType::TypeTraits::ARRAY;
};

template<> struct CspType::TypeTraits::fromCType<std::vector<bool>>
{ 
};

template<> struct CspType::TypeTraits::toCType<CspType::TypeTraits::BOOL>            { using type = bool;      };
template<> struct CspType::TypeTraits::toCType<CspType::TypeTraits::INT8>            { using type = int8_t;    };
template<> struct CspType::TypeTraits::toCType<CspType::TypeTraits::UINT8>           { using type = uint8_t;   };
template<> struct CspType::TypeTraits::toCType<CspType::TypeTraits::INT16>           { using type = int16_t;   };
template<> struct CspType::TypeTraits::toCType<CspType::TypeTraits::UINT16>          { using type = uint16_t;  };
template<> struct CspType::TypeTraits::toCType<CspType::TypeTraits::INT32>           { using type = int32_t;   };
template<> struct CspType::TypeTraits::toCType<CspType::TypeTraits::UINT32>          { using type = uint32_t;  };
template<> struct CspType::TypeTraits::toCType<CspType::TypeTraits::INT64>           { using type = int64_t;   };
template<> struct CspType::TypeTraits::toCType<CspType::TypeTraits::UINT64>          { using type = uint64_t;  };
template<> struct CspType::TypeTraits::toCType<CspType::TypeTraits::DOUBLE>          { using type = double;    };
template<> struct CspType::TypeTraits::toCType<CspType::TypeTraits::DATETIME>        { using type = DateTime;  };
template<> struct CspType::TypeTraits::toCType<CspType::TypeTraits::TIMEDELTA>       { using type = TimeDelta; };
template<> struct CspType::TypeTraits::toCType<CspType::TypeTraits::DATE>            { using type = Date; };
template<> struct CspType::TypeTraits::toCType<CspType::TypeTraits::TIME>            { using type = Time; };
template<> struct CspType::TypeTraits::toCType<CspType::TypeTraits::ENUM>            { using type = CspEnum; };
template<> struct CspType::TypeTraits::toCType<CspType::TypeTraits::STRING>          { using type = CspType::StringCType; };
template<> struct CspType::TypeTraits::toCType<CspType::TypeTraits::STRUCT>          { using type = StructPtr; };
template<> struct CspType::TypeTraits::toCType<CspType::TypeTraits::DIALECT_GENERIC> { using type = DialectGenericType; };

template<typename ElemT> struct CspType::TypeTraits::toCArrayStorageType       { using type = ElemT; };
template<> struct CspType::TypeTraits::toCArrayStorageType<bool>               { using type = uint8_t; };

template<typename StorageT> struct CspType::TypeTraits::toCArrayElemType       { using type = StorageT; };
template<> struct CspType::TypeTraits::toCArrayElemType<uint8_t>               { using type = bool; };

template<typename T> struct CspType::TypeTraits::toCArrayType    { using type = std::vector<typename CspType::TypeTraits::toCArrayStorageType<T>::type>; };

template<> struct CspType::fromCType<bool>                 { static CspTypePtr & type() { return CspType::BOOL();      } };
template<> struct CspType::fromCType<int8_t>               { static CspTypePtr & type() { return CspType::INT8();      } };
template<> struct CspType::fromCType<uint8_t>              { static CspTypePtr & type() { return CspType::UINT8();     } };
template<> struct CspType::fromCType<int16_t>              { static CspTypePtr & type() { return CspType::INT16();     } };
template<> struct CspType::fromCType<uint16_t>             { static CspTypePtr & type() { return CspType::UINT16();    } };
template<> struct CspType::fromCType<int32_t>              { static CspTypePtr & type() { return CspType::INT32();     } };
template<> struct CspType::fromCType<uint32_t>             { static CspTypePtr & type() { return CspType::UINT32();    } };
template<> struct CspType::fromCType<int64_t>              { static CspTypePtr & type() { return CspType::INT64();     } };
template<> struct CspType::fromCType<uint64_t>             { static CspTypePtr & type() { return CspType::UINT64();    } };
template<> struct CspType::fromCType<double>               { static CspTypePtr & type() { return CspType::DOUBLE();    } };
template<> struct CspType::fromCType<DateTime>             { static CspTypePtr & type() { return CspType::DATETIME();  } };
template<> struct CspType::fromCType<TimeDelta>            { static CspTypePtr & type() { return CspType::TIMEDELTA(); } };
template<> struct CspType::fromCType<Date>                 { static CspTypePtr & type() { return CspType::DATE();      } };
template<> struct CspType::fromCType<Time>                 { static CspTypePtr & type() { return CspType::TIME();      } };
template<> struct CspType::fromCType<CspType::StringCType> { static CspTypePtr & type() { return CspType::STRING();    } };
}

#endif<|MERGE_RESOLUTION|>--- conflicted
+++ resolved
@@ -185,10 +185,6 @@
     CspTypePtr m_elemType;
 };
 
-<<<<<<< HEAD
-
-=======
->>>>>>> 86f26eda
 template<> struct CspType::TypeTraits::fromCType<bool>                     { static constexpr CspType::TypeTraits::_enum type = CspType::TypeTraits::BOOL;            };
 template<> struct CspType::TypeTraits::fromCType<int8_t>                   { static constexpr CspType::TypeTraits::_enum type = CspType::TypeTraits::INT8;            };
 template<> struct CspType::TypeTraits::fromCType<uint8_t>                  { static constexpr CspType::TypeTraits::_enum type = CspType::TypeTraits::UINT8;           };
