#ifndef _IN_CSP_ENGINE_CSPTYPE_H
#define _IN_CSP_ENGINE_CSPTYPE_H

#include <csp/core/Enum.h>
#include <csp/core/Time.h>
#include <csp/engine/CspEnum.h>
#include <csp/engine/DialectGenericType.h>
#include <cstdint>
#include <memory>
#include <string>

namespace csp
{

class CspStringType;

class CspType
{
public:

    struct TypeTraits
    {
    public:
        
        enum _enum : uint8_t
        {
            UNKNOWN,
            BOOL,
            INT8,
            UINT8,
            INT16,
            UINT16,
            INT32,
            UINT32,
            INT64,
            UINT64,
            DOUBLE,
            DATETIME,
            TIMEDELTA,
            DATE,
            TIME,
            ENUM,

            //Native implied the data is memcpy-able
            MAX_NATIVE_TYPE = ENUM,

            STRING,
            STRUCT,
            ARRAY,

            //These types are currently all dialect specific, no native primitives
            DIALECT_GENERIC,

            NUM_TYPES
        };

        template< typename T >
        struct fromCType;

        template< uint8_t T >
        struct toCType;

        //We store bool vectors as vector<uint8_t> to account for oddities with vector<bool> across build environments
        //toCArrayElemType means from the array's storage type to csp element type ( ie uint8_t -> bool ), otherwise its just Storage.
        //toCArrayStorageType is the inverse
        template< typename StorageT >
        struct toCArrayElemType;

        template< typename ElemT >
        struct toCArrayStorageType;

        template< typename ElemT >
        struct toCArrayType;

    protected:
        _enum m_value;
    };

    using Type = Enum<TypeTraits>;

    CspType( Type t ) : m_type( t ) {}

    Type type() const { return m_type; }

    using Ptr = std::shared_ptr<const CspType>;

    static Ptr & BOOL()            { static auto s_type = std::make_shared<const CspType>( Type::BOOL );            return s_type; }
    static Ptr & INT8()            { static auto s_type = std::make_shared<const CspType>( Type::INT8 );            return s_type; }
    static Ptr & UINT8()           { static auto s_type = std::make_shared<const CspType>( Type::UINT8 );           return s_type; }
    static Ptr & INT16()           { static auto s_type = std::make_shared<const CspType>( Type::INT16 );           return s_type; }
    static Ptr & UINT16()          { static auto s_type = std::make_shared<const CspType>( Type::UINT16 );          return s_type; }
    static Ptr & INT32()           { static auto s_type = std::make_shared<const CspType>( Type::INT32 );           return s_type; }
    static Ptr & UINT32()          { static auto s_type = std::make_shared<const CspType>( Type::UINT32 );          return s_type; }
    static Ptr & INT64()           { static auto s_type = std::make_shared<const CspType>( Type::INT64 );           return s_type; }
    static Ptr & UINT64()          { static auto s_type = std::make_shared<const CspType>( Type::UINT64 );          return s_type; }
    static Ptr & DOUBLE()          { static auto s_type = std::make_shared<const CspType>( Type::DOUBLE );          return s_type; }
    static Ptr & DATETIME()        { static auto s_type = std::make_shared<const CspType>( Type::DATETIME );        return s_type; }
    static Ptr & TIMEDELTA()       { static auto s_type = std::make_shared<const CspType>( Type::TIMEDELTA );       return s_type; }
    static Ptr & DATE()            { static auto s_type = std::make_shared<const CspType>( Type::DATE );            return s_type; }
    static Ptr & TIME()            { static auto s_type = std::make_shared<const CspType>( Type::TIME );            return s_type; }
    static Ptr & STRING();
    static Ptr & BYTES();
    static Ptr & DIALECT_GENERIC() { static auto s_type = std::make_shared<const CspType>( Type::DIALECT_GENERIC ); return s_type; }

    static constexpr bool isNative( Type t ) { return t <= Type::MAX_NATIVE_TYPE; }

    bool isNative() const { return isNative( m_type ); }

    template<typename T>
    struct fromCType;

    using StringCType = std::string;

private:
    Type m_type;
};

class CspStringType:public CspType
{
public:
    CspStringType(bool isBytes)
    : CspType(CspType::Type::STRING), m_isBytes(isBytes) {}
    inline bool isBytes() const {return m_isBytes;}
private:
    const bool m_isBytes;
};

inline CspType::Ptr & CspType::STRING() { static CspType::Ptr s_type = std::make_shared<const CspStringType>( false ); return s_type; }
inline CspType::Ptr & CspType::BYTES() { static CspType::Ptr s_type = std::make_shared<const CspStringType>( true ); return s_type; }


using CspTypePtr = CspType::Ptr;

class CspEnum;

class CspEnumMeta;

class CspEnumType : public CspType
{
public:
    CspEnumType( std::shared_ptr<CspEnumMeta> & meta ) : CspType( CspType::Type::ENUM ),
                                                         m_meta( meta )
    {}

    const std::shared_ptr<CspEnumMeta> & meta() const { return m_meta; }

private:
    std::shared_ptr<CspEnumMeta> m_meta;
};

class Struct;
template<typename T>
class TypedStructPtr;
using StructPtr = TypedStructPtr<Struct>;

class StructMeta;

class CspStructType : public CspType
{
public:
    CspStructType( const std::shared_ptr<StructMeta> & meta ) : CspType( CspType::Type::STRUCT ),
                                                                m_meta( meta )
    {}
    
    const std::shared_ptr<StructMeta> & meta() const { return m_meta; }

private:
    std::shared_ptr<StructMeta> m_meta;
};

class CspArrayType : public CspType
{
public:
    CspArrayType( CspTypePtr elemType ) : CspType( CspType::Type::ARRAY ),
                                          m_elemType( elemType )
    {}

    const CspTypePtr & elemType() const { return m_elemType; }

    //Used by BURST mode to avoid creating more instances of CspArrayTypes than needed
    //returns CspArrayType with the given elemType
    static CspTypePtr & create( const CspTypePtr & elemType );

private:
    CspTypePtr m_elemType;
};

<<<<<<< HEAD
#ifndef __clang__
template<> struct CspType::Type::fromCType<std::_Bit_reference>            { static constexpr CspType::Type type = CspType::Type::BOOL; };
#endif

=======
template<> struct CspType::TypeTraits::fromCType<std::_Bit_reference>      { static constexpr CspType::TypeTraits::_enum type = CspType::TypeTraits::BOOL;            };
>>>>>>> ddd17354
template<> struct CspType::TypeTraits::fromCType<bool>                     { static constexpr CspType::TypeTraits::_enum type = CspType::TypeTraits::BOOL;            };
template<> struct CspType::TypeTraits::fromCType<int8_t>                   { static constexpr CspType::TypeTraits::_enum type = CspType::TypeTraits::INT8;            };
template<> struct CspType::TypeTraits::fromCType<uint8_t>                  { static constexpr CspType::TypeTraits::_enum type = CspType::TypeTraits::UINT8;           };
template<> struct CspType::TypeTraits::fromCType<int16_t>                  { static constexpr CspType::TypeTraits::_enum type = CspType::TypeTraits::INT16;           };
template<> struct CspType::TypeTraits::fromCType<uint16_t>                 { static constexpr CspType::TypeTraits::_enum type = CspType::TypeTraits::UINT16;          };
template<> struct CspType::TypeTraits::fromCType<int32_t>                  { static constexpr CspType::TypeTraits::_enum type = CspType::TypeTraits::INT32;           };
template<> struct CspType::TypeTraits::fromCType<uint32_t>                 { static constexpr CspType::TypeTraits::_enum type = CspType::TypeTraits::UINT32;          };
template<> struct CspType::TypeTraits::fromCType<int64_t>                  { static constexpr CspType::TypeTraits::_enum type = CspType::TypeTraits::INT64;           };
template<> struct CspType::TypeTraits::fromCType<uint64_t>                 { static constexpr CspType::TypeTraits::_enum type = CspType::TypeTraits::UINT64;          };
template<> struct CspType::TypeTraits::fromCType<double>                   { static constexpr CspType::TypeTraits::_enum type = CspType::TypeTraits::DOUBLE;          };
template<> struct CspType::TypeTraits::fromCType<DateTime>                 { static constexpr CspType::TypeTraits::_enum type = CspType::TypeTraits::DATETIME;        };
template<> struct CspType::TypeTraits::fromCType<TimeDelta>                { static constexpr CspType::TypeTraits::_enum type = CspType::TypeTraits::TIMEDELTA;       };
template<> struct CspType::TypeTraits::fromCType<Date>                     { static constexpr CspType::TypeTraits::_enum type = CspType::TypeTraits::DATE;            };
template<> struct CspType::TypeTraits::fromCType<Time>                     { static constexpr CspType::TypeTraits::_enum type = CspType::TypeTraits::TIME;            };
template<> struct CspType::TypeTraits::fromCType<CspEnum>                  { static constexpr CspType::TypeTraits::_enum type = CspType::TypeTraits::ENUM;            };
template<> struct CspType::TypeTraits::fromCType<CspType::StringCType>     { static constexpr CspType::TypeTraits::_enum type = CspType::TypeTraits::STRING;          };
template<> struct CspType::TypeTraits::fromCType<StructPtr>                { static constexpr CspType::TypeTraits::_enum type = CspType::TypeTraits::STRUCT;          };
template<typename T> struct CspType::TypeTraits::fromCType<TypedStructPtr<T>> { static constexpr CspType::TypeTraits::_enum type = CspType::TypeTraits::STRUCT;       };
template<> struct CspType::TypeTraits::fromCType<DialectGenericType>       { static constexpr CspType::TypeTraits::_enum type = CspType::TypeTraits::DIALECT_GENERIC; };
<<<<<<< HEAD
template<typename T> struct CspType::TypeTraits::fromCType<std::vector<T>> { static constexpr CspType::TypeTraits::_enum type = CspType::TypeTraits::ARRAY; };

template<> struct CspType::TypeTraits::toCType<CspType::TypeTraits::BOOL,void>            { using type = bool;      };
template<> struct CspType::TypeTraits::toCType<CspType::TypeTraits::INT8,void>            { using type = int8_t;    };
template<> struct CspType::TypeTraits::toCType<CspType::TypeTraits::UINT8,void>           { using type = uint8_t;   };
template<> struct CspType::TypeTraits::toCType<CspType::TypeTraits::INT16,void>           { using type = int16_t;   };
template<> struct CspType::TypeTraits::toCType<CspType::TypeTraits::UINT16,void>          { using type = uint16_t;  };
template<> struct CspType::TypeTraits::toCType<CspType::TypeTraits::INT32,void>           { using type = int32_t;   };
template<> struct CspType::TypeTraits::toCType<CspType::TypeTraits::UINT32,void>          { using type = uint32_t;  };
template<> struct CspType::TypeTraits::toCType<CspType::TypeTraits::INT64,void>           { using type = int64_t;   };
template<> struct CspType::TypeTraits::toCType<CspType::TypeTraits::UINT64,void>          { using type = uint64_t;  };
template<> struct CspType::TypeTraits::toCType<CspType::TypeTraits::DOUBLE,void>          { using type = double;    };
template<> struct CspType::TypeTraits::toCType<CspType::TypeTraits::DATETIME,void>        { using type = DateTime;  };
template<> struct CspType::TypeTraits::toCType<CspType::TypeTraits::TIMEDELTA,void>       { using type = TimeDelta; };
template<> struct CspType::TypeTraits::toCType<CspType::TypeTraits::DATE,void>            { using type = Date; };
template<> struct CspType::TypeTraits::toCType<CspType::TypeTraits::TIME,void>            { using type = Time; };
template<> struct CspType::TypeTraits::toCType<CspType::TypeTraits::ENUM,void>            { using type = CspEnum; };
template<> struct CspType::TypeTraits::toCType<CspType::TypeTraits::STRING,void>          { using type = CspType::StringCType; };
template<> struct CspType::TypeTraits::toCType<CspType::TypeTraits::STRUCT,void>          { using type = StructPtr; };
template<> struct CspType::TypeTraits::toCType<CspType::TypeTraits::DIALECT_GENERIC,void> { using type = DialectGenericType; };
template<typename T> struct CspType::TypeTraits::toCType<CspType::TypeTraits::ARRAY,T> { using type = std::vector<T>; };
=======
template<typename StorageT> struct CspType::TypeTraits::fromCType<std::vector<StorageT>>
{ 
    static_assert( !std::is_same<StorageT,bool>::value, "vector<bool> should not be getting instantiated" );
    static constexpr CspType::TypeTraits::_enum type = CspType::TypeTraits::ARRAY;
};

template<> struct CspType::TypeTraits::fromCType<std::vector<bool>>
{ 
};

template<> struct CspType::TypeTraits::toCType<CspType::TypeTraits::BOOL>            { using type = bool;      };
template<> struct CspType::TypeTraits::toCType<CspType::TypeTraits::INT8>            { using type = int8_t;    };
template<> struct CspType::TypeTraits::toCType<CspType::TypeTraits::UINT8>           { using type = uint8_t;   };
template<> struct CspType::TypeTraits::toCType<CspType::TypeTraits::INT16>           { using type = int16_t;   };
template<> struct CspType::TypeTraits::toCType<CspType::TypeTraits::UINT16>          { using type = uint16_t;  };
template<> struct CspType::TypeTraits::toCType<CspType::TypeTraits::INT32>           { using type = int32_t;   };
template<> struct CspType::TypeTraits::toCType<CspType::TypeTraits::UINT32>          { using type = uint32_t;  };
template<> struct CspType::TypeTraits::toCType<CspType::TypeTraits::INT64>           { using type = int64_t;   };
template<> struct CspType::TypeTraits::toCType<CspType::TypeTraits::UINT64>          { using type = uint64_t;  };
template<> struct CspType::TypeTraits::toCType<CspType::TypeTraits::DOUBLE>          { using type = double;    };
template<> struct CspType::TypeTraits::toCType<CspType::TypeTraits::DATETIME>        { using type = DateTime;  };
template<> struct CspType::TypeTraits::toCType<CspType::TypeTraits::TIMEDELTA>       { using type = TimeDelta; };
template<> struct CspType::TypeTraits::toCType<CspType::TypeTraits::DATE>            { using type = Date; };
template<> struct CspType::TypeTraits::toCType<CspType::TypeTraits::TIME>            { using type = Time; };
template<> struct CspType::TypeTraits::toCType<CspType::TypeTraits::ENUM>            { using type = CspEnum; };
template<> struct CspType::TypeTraits::toCType<CspType::TypeTraits::STRING>          { using type = CspType::StringCType; };
template<> struct CspType::TypeTraits::toCType<CspType::TypeTraits::STRUCT>          { using type = StructPtr; };
template<> struct CspType::TypeTraits::toCType<CspType::TypeTraits::DIALECT_GENERIC> { using type = DialectGenericType; };

template<typename ElemT> struct CspType::TypeTraits::toCArrayStorageType       { using type = ElemT; };
template<> struct CspType::TypeTraits::toCArrayStorageType<bool>               { using type = uint8_t; };

template<typename StorageT> struct CspType::TypeTraits::toCArrayElemType       { using type = StorageT; };
template<> struct CspType::TypeTraits::toCArrayElemType<uint8_t>               { using type = bool; };

template<typename T> struct CspType::TypeTraits::toCArrayType    { using type = std::vector<typename CspType::TypeTraits::toCArrayStorageType<T>::type>; };
>>>>>>> ddd17354

template<> struct CspType::fromCType<bool>                 { static CspTypePtr & type() { return CspType::BOOL();      } };
template<> struct CspType::fromCType<int8_t>               { static CspTypePtr & type() { return CspType::INT8();      } };
template<> struct CspType::fromCType<uint8_t>              { static CspTypePtr & type() { return CspType::UINT8();     } };
template<> struct CspType::fromCType<int16_t>              { static CspTypePtr & type() { return CspType::INT16();     } };
template<> struct CspType::fromCType<uint16_t>             { static CspTypePtr & type() { return CspType::UINT16();    } };
template<> struct CspType::fromCType<int32_t>              { static CspTypePtr & type() { return CspType::INT32();     } };
template<> struct CspType::fromCType<uint32_t>             { static CspTypePtr & type() { return CspType::UINT32();    } };
template<> struct CspType::fromCType<int64_t>              { static CspTypePtr & type() { return CspType::INT64();     } };
template<> struct CspType::fromCType<uint64_t>             { static CspTypePtr & type() { return CspType::UINT64();    } };
template<> struct CspType::fromCType<double>               { static CspTypePtr & type() { return CspType::DOUBLE();    } };
template<> struct CspType::fromCType<DateTime>             { static CspTypePtr & type() { return CspType::DATETIME();  } };
template<> struct CspType::fromCType<TimeDelta>            { static CspTypePtr & type() { return CspType::TIMEDELTA(); } };
template<> struct CspType::fromCType<Date>                 { static CspTypePtr & type() { return CspType::DATE();      } };
template<> struct CspType::fromCType<Time>                 { static CspTypePtr & type() { return CspType::TIME();      } };
template<> struct CspType::fromCType<CspType::StringCType> { static CspTypePtr & type() { return CspType::STRING();    } };
}

#endif<|MERGE_RESOLUTION|>--- conflicted
+++ resolved
@@ -185,14 +185,6 @@
     CspTypePtr m_elemType;
 };
 
-<<<<<<< HEAD
-#ifndef __clang__
-template<> struct CspType::Type::fromCType<std::_Bit_reference>            { static constexpr CspType::Type type = CspType::Type::BOOL; };
-#endif
-
-=======
-template<> struct CspType::TypeTraits::fromCType<std::_Bit_reference>      { static constexpr CspType::TypeTraits::_enum type = CspType::TypeTraits::BOOL;            };
->>>>>>> ddd17354
 template<> struct CspType::TypeTraits::fromCType<bool>                     { static constexpr CspType::TypeTraits::_enum type = CspType::TypeTraits::BOOL;            };
 template<> struct CspType::TypeTraits::fromCType<int8_t>                   { static constexpr CspType::TypeTraits::_enum type = CspType::TypeTraits::INT8;            };
 template<> struct CspType::TypeTraits::fromCType<uint8_t>                  { static constexpr CspType::TypeTraits::_enum type = CspType::TypeTraits::UINT8;           };
@@ -212,29 +204,6 @@
 template<> struct CspType::TypeTraits::fromCType<StructPtr>                { static constexpr CspType::TypeTraits::_enum type = CspType::TypeTraits::STRUCT;          };
 template<typename T> struct CspType::TypeTraits::fromCType<TypedStructPtr<T>> { static constexpr CspType::TypeTraits::_enum type = CspType::TypeTraits::STRUCT;       };
 template<> struct CspType::TypeTraits::fromCType<DialectGenericType>       { static constexpr CspType::TypeTraits::_enum type = CspType::TypeTraits::DIALECT_GENERIC; };
-<<<<<<< HEAD
-template<typename T> struct CspType::TypeTraits::fromCType<std::vector<T>> { static constexpr CspType::TypeTraits::_enum type = CspType::TypeTraits::ARRAY; };
-
-template<> struct CspType::TypeTraits::toCType<CspType::TypeTraits::BOOL,void>            { using type = bool;      };
-template<> struct CspType::TypeTraits::toCType<CspType::TypeTraits::INT8,void>            { using type = int8_t;    };
-template<> struct CspType::TypeTraits::toCType<CspType::TypeTraits::UINT8,void>           { using type = uint8_t;   };
-template<> struct CspType::TypeTraits::toCType<CspType::TypeTraits::INT16,void>           { using type = int16_t;   };
-template<> struct CspType::TypeTraits::toCType<CspType::TypeTraits::UINT16,void>          { using type = uint16_t;  };
-template<> struct CspType::TypeTraits::toCType<CspType::TypeTraits::INT32,void>           { using type = int32_t;   };
-template<> struct CspType::TypeTraits::toCType<CspType::TypeTraits::UINT32,void>          { using type = uint32_t;  };
-template<> struct CspType::TypeTraits::toCType<CspType::TypeTraits::INT64,void>           { using type = int64_t;   };
-template<> struct CspType::TypeTraits::toCType<CspType::TypeTraits::UINT64,void>          { using type = uint64_t;  };
-template<> struct CspType::TypeTraits::toCType<CspType::TypeTraits::DOUBLE,void>          { using type = double;    };
-template<> struct CspType::TypeTraits::toCType<CspType::TypeTraits::DATETIME,void>        { using type = DateTime;  };
-template<> struct CspType::TypeTraits::toCType<CspType::TypeTraits::TIMEDELTA,void>       { using type = TimeDelta; };
-template<> struct CspType::TypeTraits::toCType<CspType::TypeTraits::DATE,void>            { using type = Date; };
-template<> struct CspType::TypeTraits::toCType<CspType::TypeTraits::TIME,void>            { using type = Time; };
-template<> struct CspType::TypeTraits::toCType<CspType::TypeTraits::ENUM,void>            { using type = CspEnum; };
-template<> struct CspType::TypeTraits::toCType<CspType::TypeTraits::STRING,void>          { using type = CspType::StringCType; };
-template<> struct CspType::TypeTraits::toCType<CspType::TypeTraits::STRUCT,void>          { using type = StructPtr; };
-template<> struct CspType::TypeTraits::toCType<CspType::TypeTraits::DIALECT_GENERIC,void> { using type = DialectGenericType; };
-template<typename T> struct CspType::TypeTraits::toCType<CspType::TypeTraits::ARRAY,T> { using type = std::vector<T>; };
-=======
 template<typename StorageT> struct CspType::TypeTraits::fromCType<std::vector<StorageT>>
 { 
     static_assert( !std::is_same<StorageT,bool>::value, "vector<bool> should not be getting instantiated" );
@@ -271,7 +240,6 @@
 template<> struct CspType::TypeTraits::toCArrayElemType<uint8_t>               { using type = bool; };
 
 template<typename T> struct CspType::TypeTraits::toCArrayType    { using type = std::vector<typename CspType::TypeTraits::toCArrayStorageType<T>::type>; };
->>>>>>> ddd17354
 
 template<> struct CspType::fromCType<bool>                 { static CspTypePtr & type() { return CspType::BOOL();      } };
 template<> struct CspType::fromCType<int8_t>               { static CspTypePtr & type() { return CspType::INT8();      } };
