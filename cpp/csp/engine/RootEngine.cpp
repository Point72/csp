#include <csp/engine/Dictionary.h>
#include <csp/engine/AdapterManager.h>
#include <csp/engine/RootEngine.h>
#include <csp/engine/InputAdapter.h>
#include <csp/engine/Node.h>
#include <csp/engine/OutputAdapter.h>
#include <csp/engine/PushInputAdapter.h>
#include <signal.h>
#include <mutex>

namespace csp
{

<<<<<<< HEAD
static volatile bool    g_SIGNALED = false;

static void (*g_prevSIGTERMhandler)(int) = nullptr;

static void handle_SIGTERM( int signum )
{
    g_SIGNALED = true;

    if(g_prevSIGTERMhandler)
        (*g_prevSIGTERMhandler)( signum );
=======
static volatile int     g_SIGNAL_COUNT = 0;
/*
The signal count variable is maintained to ensure that multiple engine threads shutdown properly.

An interrupt should cause all running engines to stop, but should not affect future runs in the same process.
Thus, each root engine keeps track of the signal count when its created. When an interrupt occurs, one engine thread
handles the interrupt by incrementing the count. Then, all other root engines detect the signal by comparing their
initial count to the current count. 

Future runs after the interrupt remain unaffected since they are initialized with the updated signal count, and will
only consider themselves "interupted" if another signal is received during their execution.
*/

static struct sigaction g_prevSIGTERMaction;

static void handle_SIGTERM( int signum )
{
    g_SIGNAL_COUNT++;
    if( g_prevSIGTERMaction.sa_handler )
        (*g_prevSIGTERMaction.sa_handler)( signum );
>>>>>>> a32cef36
}

static bool install_signal_handlers()
{
    static bool s_installed = false;
    static std::mutex s_lock;
    if( !s_installed )
    {
        std::lock_guard<std::mutex> guard( s_lock );
        if( !s_installed )
        {
#ifndef WIN32
            struct sigaction newhandler, prev_handler;
            sigemptyset( &newhandler.sa_mask );
            newhandler.sa_handler = handle_SIGTERM;
            newhandler.sa_flags = 0;

            if( sigaction(SIGINT,&newhandler, &prev_handler) != 0 )
                printf( "Failed to set SIGTERM handler: %s", strerror( errno ) );
            g_prevSIGTERMhandler = prev_handler.sa_handler;
#else
            g_prevSIGTERMhandler = signal(SIGINT, handle_SIGTERM);
#endif
            s_installed = true;
        }
    }
    return true;
}

static bool s_install_handlers = install_signal_handlers();

RootEngine::Settings::Settings( const Dictionary & settings )
{
    queueWaitTime = settings.get<TimeDelta>( "queue_wait_time", TimeDelta::fromMilliseconds( 100 ) );
    realtime      = settings.get<bool>( "realtime",        false );
}

RootEngine::RootEngine( const Dictionary & settings ) : Engine( m_cycleStepTable ),
                                                        m_now( DateTime::NONE() ),
                                                        m_state( State::NONE ),
                                                        m_cycleCount( 0 ),
                                                        m_settings( settings ),
                                                        m_inRealtime( false ),
                                                        m_initSignalCount( g_SIGNAL_COUNT ),
                                                        m_pushEventQueue( m_settings.queueWaitTime > TimeDelta::ZERO() )
{
    if( settings.get<bool>( "profile",  false ) )
    {
        m_profiler = std::make_unique<csp::Profiler>();
        std::string cycle_fname = settings.get<std::string>( "cycle_profile_file", "" );
        std::string node_fname = settings.get<std::string>( "node_profile_file", "" );
        if( !cycle_fname.empty() )
            m_profiler.get() -> use_prof_file( cycle_fname, false );
        if( !node_fname.empty() )
            m_profiler.get() -> use_prof_file( node_fname, true );
    }
}

RootEngine::~RootEngine()
{
}

bool RootEngine::interrupted() const
{
    return g_SIGNAL_COUNT != m_initSignalCount;
}

void RootEngine::preRun( DateTime start, DateTime end )
{
    m_state = State::STARTING;

    m_now = start;
    m_startTime = start;
    m_endTime = end;

    Engine::start();
}


void RootEngine::postRun()
{
    m_state = State::SHUTDOWN;
    stop();
}

void RootEngine::processPendingPushEvents( std::vector<PushGroup *> & dirtyGroups )
{
    m_pendingPushEvents.processPendingEvents( dirtyGroups );
}

void RootEngine::processPushEventQueue( PushEvent * event, std::vector<PushGroup *> & dirtyGroups )
{
    while( event )
    {
        PushEvent * next = event -> next;

        if( !event -> adapter() -> consumeEvent( event, dirtyGroups ) )
            m_pendingPushEvents.addPendingEvent( event );

        event = next;
    }
}

void RootEngine::processEndCycle()
{
    for( auto * listener : m_endCycleListeners )
    {
        listener -> onEndCycle();
        listener -> clearDirtyFlag();
    }

    m_endCycleListeners.clear();
}

void RootEngine::runSim( DateTime end )
{
    m_inRealtime = false;
    while( m_scheduler.hasEvents() && m_state == State::RUNNING && !interrupted() )
    {
        m_now = m_scheduler.nextTime();
        if( m_now > end )
            break;

        ++m_cycleCount;

        m_scheduler.executeNextEvents( m_now );
        m_cycleStepTable.executeCycle( m_profiler.get() );

        processEndCycle();
    }

    m_now = std::min( m_now, end );
}

void RootEngine::runRealtime( DateTime end )
{
    struct DialectReleaseGIL
    {
        DialectReleaseGIL( RootEngine * e ) : engine( e ) { engine -> dialectUnlockGIL(); }
        ~DialectReleaseGIL()                              { engine -> dialectLockGIL(); }
        RootEngine * engine;
    };

    std::vector<PushGroup *> dirtyGroups;

    m_inRealtime = true;
    bool haveEvents = false;
    while( m_state == State::RUNNING && !interrupted() )
    {
        TimeDelta waitTime;
        if( !m_pendingPushEvents.hasEvents() )
        {
            DateTime now = DateTime::now();
            waitTime = std::min( m_endTime - now, m_settings.queueWaitTime );
            if( m_scheduler.hasEvents() )
                waitTime = std::min( m_scheduler.nextTime() - DateTime::now(), waitTime );
        }

        if( !haveEvents )
        {
            //We keep the haveEvents flag in case there were events, but we only decided to execute
            //timers in the previous cycle, then we shouldnt wait again ( which can actually lead to cases
            //where we miss triggers )
            DialectReleaseGIL release( this );
            haveEvents = m_pushEventQueue.wait( waitTime );
        }

        //grab time after waitForEvents so that we dont grab events with time > now
        m_now = DateTime::now();
        if( m_now > end )
            break;

        ++m_cycleCount;

        //We made a conscious decision to execute timers exactly on their requested time in realtime mode
        //therefore timers that are ready are executed on their own time cycle before realtime events all processed
        if( m_scheduler.hasEvents() && m_scheduler.nextTime() < m_now )
        {
            m_now = m_scheduler.nextTime();
            m_scheduler.executeNextEvents( m_now );
        }
        else
        {
            PushEvent * events = m_pushEventQueue.popAll();

            processPendingPushEvents( dirtyGroups );
            processPushEventQueue( events, dirtyGroups );

            for( auto * group : dirtyGroups )
                group -> state = PushGroup::NONE;
            
            dirtyGroups.clear();
            haveEvents = false;
        }

        m_cycleStepTable.executeCycle( m_profiler.get() );

        processEndCycle();
    }

    m_now = std::min( m_now, end );
}

void RootEngine::run( DateTime start, DateTime end )
{
    try
    {
        preRun( start, end );
        m_exception_mutex.lock();
        if( m_state != State::SHUTDOWN )
            m_state = State::RUNNING;
        m_exception_mutex.unlock();

        if( m_settings.realtime )
        {
            DateTime rtNow = DateTime::now();
            runSim( std::min( rtNow, end ) );
            if( end > rtNow )
                runRealtime( end );
        }
        else
            runSim( end );
    }
    catch( ... )
    {
        m_exception_ptr = std::current_exception();
    }

    try
    {
        postRun();
    }
    catch( ... )
    {
        if( !m_exception_ptr )
            m_exception_ptr = std::current_exception();
    }

    m_state = State::DONE;

    if( m_exception_ptr )
        std::rethrow_exception( m_exception_ptr );
}

void RootEngine::shutdown()
{
    m_state = State::SHUTDOWN;
}

void RootEngine::shutdown( std::exception_ptr except_ptr )
{
    std::lock_guard<std::mutex> guard( m_exception_mutex );
    m_state = State::SHUTDOWN;
    if( !m_exception_ptr )
        m_exception_ptr = except_ptr;
}

DictionaryPtr RootEngine::engine_stats() const
{
    if( !m_profiler )
        CSP_THROW( ValueError, "Cannot profile a graph unless the graph is run in a profiler context." );

    return m_profiler -> getAllStats( m_nodes.size() );
}


}<|MERGE_RESOLUTION|>--- conflicted
+++ resolved
@@ -11,18 +11,6 @@
 namespace csp
 {
 
-<<<<<<< HEAD
-static volatile bool    g_SIGNALED = false;
-
-static void (*g_prevSIGTERMhandler)(int) = nullptr;
-
-static void handle_SIGTERM( int signum )
-{
-    g_SIGNALED = true;
-
-    if(g_prevSIGTERMhandler)
-        (*g_prevSIGTERMhandler)( signum );
-=======
 static volatile int     g_SIGNAL_COUNT = 0;
 /*
 The signal count variable is maintained to ensure that multiple engine threads shutdown properly.
@@ -30,20 +18,20 @@
 An interrupt should cause all running engines to stop, but should not affect future runs in the same process.
 Thus, each root engine keeps track of the signal count when its created. When an interrupt occurs, one engine thread
 handles the interrupt by incrementing the count. Then, all other root engines detect the signal by comparing their
-initial count to the current count. 
+initial count to the current count.
 
 Future runs after the interrupt remain unaffected since they are initialized with the updated signal count, and will
 only consider themselves "interupted" if another signal is received during their execution.
 */
 
-static struct sigaction g_prevSIGTERMaction;
+static void (*g_prevSIGTERMhandler)(int) = nullptr;
 
 static void handle_SIGTERM( int signum )
 {
     g_SIGNAL_COUNT++;
-    if( g_prevSIGTERMaction.sa_handler )
-        (*g_prevSIGTERMaction.sa_handler)( signum );
->>>>>>> a32cef36
+
+    if(g_prevSIGTERMhandler)
+        (*g_prevSIGTERMhandler)( signum );
 }
 
 static bool install_signal_handlers()
