#ifndef _IN_CSP_ENGINE_STRUCT_H
#define _IN_CSP_ENGINE_STRUCT_H

#include <csp/core/Hash.h>
#include <csp/engine/CspType.h>
#include <memory>
#include <string>
#include <vector>
#include <unordered_map>

namespace csp
{

class Struct;

template<typename T>
class TypedStructPtr;

using StructPtr = TypedStructPtr<Struct>;

class StructField
{
public:

    virtual ~StructField() {}

    const std::string & fieldname() const { return m_fieldname; }
    const CspTypePtr & type() const       { return m_type; }
    size_t  offset() const                { return m_offset; }      //offset to start of field's memory from start of struct mem
    size_t  size() const                  { return m_size; }        //size of field in bytes
    size_t  alignment() const             { return m_alignment; }   //alignment of the field
    size_t  maskOffset() const            { return m_maskOffset; }  //offset to location of the mask byte fo this field from start of struct mem
    uint8_t maskBit() const               { return m_maskBit; }     //bit within mask byte associated with this field
    uint8_t maskBitMask() const           { return m_maskBitMask; } //same as maskBit but as a mask ( 1 << bit

    bool isNative() const                 { return m_type -> type() <= CspType::Type::MAX_NATIVE_TYPE; }

    void setOffset( size_t off )          { m_offset = off; }
    void setMaskOffset( size_t off, uint8_t bit  )
    {
        CSP_ASSERT( bit < 8 );

        m_maskOffset  = off;
        m_maskBit     = bit;
        m_maskBitMask = 1 << bit;
    }

    bool isSet( const Struct * s ) const
    {
        const uint8_t * m = reinterpret_cast<const uint8_t *>( s ) + m_maskOffset;
        return (*m ) & m_maskBitMask;
    }

    //copy methods need not deal with mask set/unset, only copy values
    virtual void copyFrom( const Struct * src, Struct * dest ) const = 0;

    virtual void deepcopyFrom( const Struct * src, Struct * dest ) const = 0;

    template<typename T>
    struct upcast;

    //only use these if you know exactly what type you have!
    template<typename T>
    void setValue( Struct * s, const T & v ) const
    {
        static_cast<const typename upcast<T>::type *>( this ) -> setValue( s, v );
    }

    template<typename T>
    const T & value( const Struct * s ) const
    {
        return static_cast<const typename upcast<T>::type *>( this ) -> value( s );
    }

protected:

    StructField( CspTypePtr type, const std::string & fieldname,
                 size_t size, size_t alignment );

    void setIsSet( Struct * s ) const
    {
        uint8_t * m = reinterpret_cast<uint8_t *>( s ) + m_maskOffset;
        (*m) |= m_maskBitMask;
    }

    const void * valuePtr( const Struct * s ) const
    {
        return valuePtr( const_cast<Struct*>( s ) );
    }

    void * valuePtr( Struct * s ) const
    {
        return reinterpret_cast<uint8_t *>( s ) + m_offset;
    }

    void clearIsSet( Struct * s ) const
    {
        uint8_t * m = reinterpret_cast<uint8_t *>( s ) + m_maskOffset;
        (*m) &= ~m_maskBitMask;
    }

private:
    std::string  m_fieldname;
    size_t       m_offset;
    const size_t m_size;
    const size_t m_alignment;
    size_t       m_maskOffset;
    uint8_t      m_maskBit;
    uint8_t      m_maskBitMask;
    CspTypePtr   m_type;
};

using StructFieldPtr = std::shared_ptr<StructField>;

template<typename T>
class NativeStructField : public StructField
{
    static_assert( CspType::Type::fromCType<T>::type <= CspType::Type::MAX_NATIVE_TYPE );
    static_assert( sizeof(T) == alignof(T) );

public:
    NativeStructField() {}
    NativeStructField( const std::string & fieldname ) : NativeStructField( CspType::fromCType<T>::type(), fieldname )
    {
    }

    const T & value( const Struct * s ) const
    {
        return *reinterpret_cast<const T *>( valuePtr( s ) );
    }

    T & value( Struct * s ) const
    {
        return *reinterpret_cast<T*>( valuePtr( s ) );
    }

    void setValue( Struct * s, const T & v ) const
    {
        *reinterpret_cast<T*>( valuePtr( s ) ) = v;
        setIsSet( s );
    }

    void clearValue( Struct * s ) const
    {
        clearIsSet( s );
        memset( valuePtr( s ), 0, size() );
    }

    void copyFrom( const Struct * src, Struct * dest ) const override
    {
        value( dest ) = value( src );
    }

    void deepcopyFrom( const Struct * src, Struct * dest ) const override
    {
        value( dest ) = value( src );
    }

protected:
    NativeStructField( CspTypePtr type, const std::string & fieldname ) : StructField( type, fieldname, sizeof( T ), alignof( T ) )
    {}
};

using BoolStructField      = NativeStructField<bool>;
using Int8StructField      = NativeStructField<int8_t>;
using UInt8StructField     = NativeStructField<uint8_t>;
using Int16StructField     = NativeStructField<int16_t>;
using UInt16StructField    = NativeStructField<uint16_t>;
using Int32StructField     = NativeStructField<int32_t>;
using UInt32StructField    = NativeStructField<uint32_t>;
using Int64StructField     = NativeStructField<int64_t>;
using UInt64StructField    = NativeStructField<uint64_t>;
using DoubleStructField    = NativeStructField<double>;
using DateTimeStructField  = NativeStructField<DateTime>;
using TimeDeltaStructField = NativeStructField<TimeDelta>;
using DateStructField      = NativeStructField<Date>;
using TimeStructField      = NativeStructField<Time>;

class CspEnumStructField final : public NativeStructField<CspEnum>
{
public:
    CspEnumStructField( CspTypePtr type, const std::string & fieldname ) : NativeStructField( type, fieldname )
    {}
};

template<typename T>
class NotImplementedStructField : public StructField
{
public:
    const T & value( const Struct * s ) const
    {
        CSP_THROW( NotImplemented, "Struct fields are not supported for type " << CspType::Type::fromCType<T>::type );
    }

    void setValue( Struct * s, const T & v ) const
    {
        CSP_THROW( NotImplemented, "Struct fields are not supported for type " << CspType::Type::fromCType<T>::type );
    }

    void clearValue( Struct * s ) const
    {
        CSP_THROW( NotImplemented, "Struct fields are not supported for type " << CspType::Type::fromCType<T>::type );
    }

    void copyFrom( const Struct * src, Struct * dest ) const override
    {
        CSP_THROW( NotImplemented, "Struct fields are not supported for type " << CspType::Type::fromCType<T>::type );
    }

    void deepcopyFrom( const Struct * src, Struct * dest ) const override
    {
        CSP_THROW( NotImplemented, "Struct fields are not supported for type " << CspType::Type::fromCType<T>::type );
    }
};


//Non-native fields need to have these specialized in dialect-specific code
class NonNativeStructField : public StructField
{
public:
    NonNativeStructField( CspTypePtr type, const std::string &fieldname, size_t size, size_t alignment ) :
        StructField( type, fieldname, size, alignment )
    {}

    virtual void initialize( Struct * s ) const = 0;
    virtual void destroy( Struct * s ) const = 0;

    //methods can assume values are set, no need to check isSet
    virtual bool   isEqual( const Struct * x, const Struct * y ) const = 0;
    virtual size_t hash( const Struct * s ) const = 0;

    void clearValue( Struct * s ) const
    {
        clearValueImpl( s );
        clearIsSet( s );
    }
private:

    virtual void clearValueImpl( Struct * s ) const = 0;
};

class StringStructField final : public NonNativeStructField
{
public:
    using CType = csp::CspType::StringCType;

    StringStructField( CspTypePtr type, const std::string & fieldname ) :
        NonNativeStructField( type, fieldname, sizeof( CType ), alignof( CType ) )
    {}

    void initialize( Struct * s ) const override
    {
        new ( valuePtr( s ) ) CType();
    }

    void destroy( Struct *s ) const override
    {
        ( ( CType * ) valuePtr( s ) ) -> ~CType();
    }

    const CType & value( const Struct * s ) const
    {
        return value( const_cast<Struct *>( s ) );
    }

    void setValue( Struct * s, const char * str ) const
    {
        *reinterpret_cast<CType*>( valuePtr( s ) ) = str;
        setIsSet( s );
    }

    void setValue( Struct * s, const CType & str ) const
    {
        *reinterpret_cast<CType*>( valuePtr( s ) ) = str;
        setIsSet( s );
    }

    virtual void copyFrom( const Struct * src, Struct * dest ) const override
    {
        value( dest ) = value( src );
    }

<<<<<<< HEAD
    virtual bool isEqual( const Struct * x, const Struct * y ) const override
=======
    virtual void deepcopyFrom( const Struct * src, Struct * dest ) const
    {
        value( dest ) = value( src );
    }

    virtual bool isEqual( const Struct * x, const Struct * y ) const
>>>>>>> 6e3bc5c8
    {
        return value( x ) == value( y );
    }

    virtual size_t hash( const Struct * x ) const override
    {
        return std::hash<CType>()( value( x ) );
    }

private:

    CType & value( Struct * s ) const
    {
        return *reinterpret_cast<CType *>( valuePtr( s ) );
    }

    void clearValueImpl( Struct * s ) const override
    {
        value( s ).clear();
    }
};

template<typename ElemT>
class ArrayStructField : public NonNativeStructField
{
    using CType = typename csp::CspType::Type::toCType<CspType::Type::ARRAY,ElemT>::type;

    //template<typename T, std::enable_if_t<CspType::isNative(CspType::fromCType<T>::type), bool> = true>
    template<typename T>
    static std::enable_if_t<CspType::isNative(CspType::Type::fromCType<T>::type), void> deepcopy( const std::vector<T> & src, std::vector<T> & dest )
    {
        dest = src;
    }

    static void deepcopy( const std::vector<std::string> & src, std::vector<std::string> & dest )
    {
        dest = src;
    }

    //Declared at end of file since StructPtr isnt defined yet
    static void deepcopy( const std::vector<StructPtr> & src, std::vector<StructPtr> & dest );

    static void deepcopy( const std::vector<DialectGenericType> & src, std::vector<DialectGenericType> & dest )
    {
        dest.resize( src.size() );
        for( size_t i = 0; i < src.size(); ++i )
            dest[i] = src[i].deepcopy();
    }

public:
    ArrayStructField( CspTypePtr arrayType, const std::string & fieldname ) :
        NonNativeStructField( arrayType, fieldname, sizeof( CType ), alignof( CType ) )
    {}

    const CType & value( const Struct * s ) const
    {
        return value( const_cast<Struct *>( s ) );
    }

    void setValue( Struct * s, CType value ) const
    {
        *reinterpret_cast<CType*>( valuePtr( s ) ) = std::move( value );
        setIsSet( s );
    }

    void initialize( Struct * s ) const override
    {
        new ( valuePtr( s ) ) CType();
    }

    void destroy( Struct * s ) const override
    {
         ( ( CType * ) valuePtr( s ) ) -> ~CType();
    }

    void copyFrom( const Struct * src, Struct * dest ) const override
    {
        value( dest ) = value( src );
    }

    void deepcopyFrom( const Struct * src, Struct * dest ) const override
    {
        deepcopy( value( src ), value( dest ) );
    }
    
    bool isEqual( const Struct * x, const Struct * y ) const override
    {
        return value( x ) == value( y );
    }

    size_t hash( const Struct * s ) const override
    {
        return hash( value( s ) );
    }

private:

    template<typename V>
    size_t hash( const V & value ) const
    {
        static_assert(std::is_same<V,ElemT>::value || std::is_same<std::vector<V>,ElemT>::value );
        return std::hash<V>()( value );
    }

    template<typename V>
    size_t hash( const std::vector<V> & value ) const
    {
        size_t h = 1000003;

        for( auto const & v : value )
            h ^= hash( v );
        return h;
    }

    CType & value( Struct * s ) const
    {
        return *reinterpret_cast<CType *>( valuePtr( s ) );
    }

    void clearValueImpl( Struct * s ) const override
    {
        value(s).clear();
    }
};

class DialectGenericStructField : public NonNativeStructField
{
public:
    DialectGenericStructField( const std::string & fieldname, size_t size, size_t alignment ) :
        NonNativeStructField( CspType::DIALECT_GENERIC(), fieldname, size, alignment )
    {}

    const DialectGenericType & value( const Struct * s ) const
    {
        return value( const_cast<Struct *>( s ) );
    }

    DialectGenericType & value( Struct * s ) const
    {
        return *reinterpret_cast<DialectGenericType *>( valuePtr( s ) );
    }

    virtual void setValue( Struct * s, const DialectGenericType & obj ) const
    {
        value( s ) = obj;
        setIsSet( s );
    }

    void initialize( Struct * s ) const override
    {
        new( valuePtr( s ) ) DialectGenericType();
    }

    void destroy( Struct * s ) const override
    {
        ( ( DialectGenericType * ) valuePtr( s ) ) -> ~DialectGenericType();
    }

    void clearValueImpl( Struct * s ) const override
    {
        value( s ) = DialectGenericType();
    }

    void copyFrom( const Struct * src, Struct * dest ) const override
    {
        value( dest ) = value( src );
    }

    void deepcopyFrom( const Struct * src, Struct * dest ) const override
    {
        *( ( DialectGenericType * ) valuePtr( dest ) ) = ( ( DialectGenericType * ) valuePtr( src ) ) -> deepcopy();
    }

    bool isEqual( const Struct * x, const Struct * y ) const override
    {
        return value( x ) == value( y );
    }

    size_t hash( const Struct * x ) const override
    {
        return value(x).hash();
    }
};

template<typename T>
class TypedStructPtr
{
public:
    TypedStructPtr() : m_obj( nullptr ) {}
    ~TypedStructPtr()
    {
        if( m_obj )
            decref();
        m_obj = nullptr;
    }

    //takes ownership
    explicit TypedStructPtr( T * s ) : m_obj( s ) {}

    TypedStructPtr( const TypedStructPtr & rhs ) : m_obj( rhs.m_obj )
    {
        incref();
    }

    TypedStructPtr( TypedStructPtr && rhs ) : m_obj( rhs.m_obj )
    {
        rhs.m_obj = nullptr;
    }

    //typed ptr conversions
    template<typename U,typename = std::is_convertible<U*,T*>>
    TypedStructPtr( const TypedStructPtr<U> & rhs ) : m_obj( rhs.m_obj )
    {
        incref();
    }

    template<typename U,typename = std::is_convertible<U*,T*>>
    TypedStructPtr( TypedStructPtr<U> && rhs ) : m_obj( rhs.m_obj )
    {
        rhs.m_obj = nullptr;
    }

    TypedStructPtr & operator=( const TypedStructPtr & rhs )
    {
        if( m_obj )
            decref();
        m_obj = rhs.m_obj;
        if( m_obj )
            incref();
        return *this;
    }

    TypedStructPtr & operator=( TypedStructPtr && rhs )
    {
        if( m_obj )
            decref();
        m_obj = rhs.m_obj;
        rhs.m_obj = nullptr;
        return *this;
    }

    T * get()                     { return m_obj; }
    const T * get() const         { return m_obj; }

    T * operator ->()             { return m_obj; }
    const T * operator ->() const { return m_obj; }

    T & operator*()               { return *m_obj; }
    const T & operator*() const   { return *m_obj; }

    explicit operator bool() const { return m_obj != nullptr; }

    void reset()
    {
        if( m_obj )
            decref();
        m_obj = nullptr;
    }

    bool operator==( const TypedStructPtr<T> & rhs ) const;

    //StructPtr genericPtr() const { return structptr_cast<Struct>( *this ); }

private:

    //these are separate methods just for circular dep
    void decref();
    void incref();

    T * m_obj;

    template<typename U>
    friend class TypedStructPtr;

    template<typename V,typename U>
    friend TypedStructPtr<V> structptr_cast( const TypedStructPtr<U> & r );
};


template<typename T, typename U>
TypedStructPtr<T> structptr_cast( const TypedStructPtr<U> & r )
{
    TypedStructPtr<T> out( const_cast<T*>( static_cast<const T *>( r.get() ) ) );
    out.incref();
    return out;
}

class StructMeta : public std::enable_shared_from_this<StructMeta>
{
public:
    using Fields = std::vector<StructFieldPtr>;
    using FieldNames = std::vector<std::string>;

    //Fields will be re-arranged and assigned their offsets in StructMeta for optimal performance
    StructMeta( const std::string & name, const Fields & fields, std::shared_ptr<StructMeta> base = nullptr );
    virtual ~StructMeta();

    const std::string & name() const          { return m_name; }
    size_t size() const                       { return m_size; }
    size_t partialSize() const                { return m_partialSize; }

    bool isNative() const                     { return m_isFullyNative; }

    const Fields & fields() const             { return m_fields; }
    const FieldNames & fieldNames() const     { return m_fieldnames; }

    size_t maskLoc() const                    { return m_maskLoc; }
    size_t maskSize() const                   { return m_maskSize; }

    const StructFieldPtr & field( const char * name ) const
    {
        static StructFieldPtr s_empty;
        auto it = m_fieldMap.find( name );
        return it == m_fieldMap.end() ? s_empty : it -> second;
    }

    const StructFieldPtr & field( const std::string & name ) const
    {
        return field( name.c_str() );
    }

    void setDefault( StructPtr default_ ) { m_default = default_; }

    Struct *  createRaw() const;
    StructPtr create() const { return StructPtr( createRaw() ); }

    void   initialize( Struct * s ) const;
    void   destroy( Struct * s ) const;
    bool   isEqual( const Struct * x, const Struct * y ) const;
    size_t hash( const Struct * x ) const;
    static void copyFrom( const Struct * src, Struct * dest );
    static void deepcopyFrom( const Struct * src, Struct * dest );
    static void updateFrom( const Struct * src, Struct * dest );
    void   clear( Struct * s ) const;
    bool   allFieldsSet( const Struct * s ) const;

    //for debugging layout of types
    std::string layout() const;

    //returns true if derived == base or if derived is a derived type of base
    static bool isDerivedType( const StructMeta * derived, const StructMeta * base );

    template<typename T>
    std::shared_ptr<typename StructField::upcast<T>::type> getMetaField( const char * fieldname, const char * expectedtype );

private:
    using FieldMap = std::unordered_map<const char *,StructFieldPtr, hash::CStrHash, hash::CStrEq >;

    size_t partialNativeSize()  const  { return m_size - m_nativeStart; }
    void   copyFromImpl( const Struct * src, Struct * dest, bool deepcopy ) const;
    void updateFromImpl( const Struct * src, Struct * dest ) const;

    std::string                 m_name;
    std::shared_ptr<StructMeta> m_base;
    StructPtr                   m_default;
    FieldMap                    m_fieldMap;

    //fields in order, memory owners of field objects which in turn own the key memory
    //m_fields includes all base fields as well. m_fieldnames maintains the proper iteration order of fields
    Fields                      m_fields;
    FieldNames                  m_fieldnames;
    size_t                      m_size;              // full size of struct including base classes - NOTE this does not include refcount and meta ptr on Struct
    size_t                      m_partialSize;       // size of data in this level of the hierarchy
    size_t                      m_partialStart;      // offset into mem where data for this level starts
    size_t                      m_nativeStart;       // offset into mem of where native members of this level start
    size_t                      m_basePadding;       // padded bytes between end of base to start of this level
    size_t                      m_maskLoc;           // mask location for this level
    size_t                      m_maskSize;          // number of bytes used for mask
    size_t                      m_firstPartialField; // index into m_fields of first field of this level
    size_t                      m_firstNativePartialField; // index into m_fields of first native field of this level
    bool                        m_isPartialNative;   // true if this level is all native
    bool                        m_isFullyNative;     // true if this level and all bases are fully native
};

template<typename T>
std::shared_ptr<typename StructField::upcast<T>::type> StructMeta::getMetaField( const char * fieldname, const char * expectedtype )
{
    auto field_ = field( fieldname );
    if( !field_ )
        CSP_THROW( TypeError, "Struct type " << name() << " missing required field " << fieldname << " for " << expectedtype );

    std::shared_ptr<typename StructField::upcast<T>::type> typedfield = std::dynamic_pointer_cast<typename StructField::upcast<T>::type>( field_ );
    if( !typedfield )
        CSP_THROW( TypeError, expectedtype << " - provided struct type " << name() << " expected type " << CspType::Type::fromCType<T>::type << " for field " << fieldname
                                           << " but got type " << field_ -> type() -> type() << " for " << expectedtype );

    return typedfield;
}

using StructMetaPtr = std::shared_ptr<StructMeta>;

class Struct
{
public:

    const StructMeta * meta() const { return hidden() -> meta.get(); }
    size_t refcount() const         { return hidden() -> refcount; }

    bool operator==( const Struct & rhs ) const { return meta() -> isEqual( this, &rhs ); }
    bool operator!=( const Struct & rhs ) const { return !( (*this) == rhs ); }

    size_t hash() const { return meta() -> hash( this ); }

    void clear()
    {
        meta() -> clear( this );
    }

    StructPtr copy() const
    {
        StructPtr copy = meta() -> create();
        copy -> copyFrom( this );
        return copy;
    }

    StructPtr deepcopy() const
    {
        StructPtr copy = meta() -> create();
        copy -> deepcopyFrom( this );
        return copy;
    }

    void copyFrom( const Struct * rhs )
    {
        StructMeta::copyFrom( rhs, this );
    }

    void deepcopyFrom( const Struct * rhs )
    {
        StructMeta::deepcopyFrom( rhs, this );
    }

    void updateFrom( const Struct * rhs )
    {
        StructMeta::updateFrom( rhs, this );
    }

    bool allFieldsSet() const
    {
        return meta() -> allFieldsSet( this );
    }


    //used to cache dialect representations of this struct, if needed
    void * dialectPtr() const      { return hidden() -> dialectPtr; }
    void setDialectPtr( void * p ) { hidden() -> dialectPtr = p; }

private:
    static void * operator new( std::size_t count, const std::shared_ptr<const StructMeta> & meta );
    static void   operator delete( void * ptr );

    Struct( const std::shared_ptr<const StructMeta> & meta );
    ~Struct()
    {
        meta() -> destroy( this );
    }

    void incref() { ++hidden() -> refcount; }

    void decref()
    {
//Work around GCC12 bug mis-identifying this code as use-after-free
//#pragma GCC diagnostic push
//#pragma GCC diagnostic ignored "-Wuse-after-free"
        if( --hidden() -> refcount == 0 )
            delete this;
//#pragma GCC diagnostic pop
    }


    template<typename T>
    friend class TypedStructPtr;
    friend class StructMeta;

    //Note these members are not included on size(), they're stored before "this" ptr ( see operator new / delete )
    struct HiddenData
    {
        size_t             refcount;
        std::shared_ptr<const StructMeta> meta;
        void             * dialectPtr;
    };

    const HiddenData * hidden() const
    {
        return const_cast<Struct *>( this ) -> hidden();
    }

    HiddenData * hidden()
    {
        return reinterpret_cast<HiddenData *>( reinterpret_cast<uint8_t *>( this ) - sizeof( HiddenData ) );
    }

    //actual data is allocated past this point
};

template<typename T>
inline void TypedStructPtr<T>::incref()
{
    m_obj -> incref();
}

template<typename T>
inline void TypedStructPtr<T>::decref()
{
    m_obj -> decref();
}


template<typename T>
bool TypedStructPtr<T>::operator==( const TypedStructPtr<T> & rhs ) const
{
    if( m_obj == nullptr || rhs.m_obj == nullptr )
        return m_obj == rhs.m_obj;

    return m_obj -> meta() -> isEqual( m_obj, rhs.m_obj );
}

//field that is another struct
class StructStructField final : public NonNativeStructField
{
public:
    StructStructField( CspTypePtr cspType, const std::string &fieldname ) :
        NonNativeStructField( cspType, fieldname, sizeof( StructPtr ), alignof( StructPtr ) )
    {
        CSP_ASSERT( cspType -> type() == CspType::Type::STRUCT );
        m_meta = std::static_pointer_cast<const CspStructType>( cspType ) -> meta();
    }

    const StructMetaPtr & meta() const { return m_meta; }

    void initialize( Struct * s ) const override
    {
        new ( valuePtr( s ) ) StructPtr();
    }

    void destroy( Struct * s ) const override
    {
        ( ( StructPtr * ) valuePtr( s ) ) -> ~StructPtr();
    }

    const StructPtr & value( const Struct * s ) const
    {
        return value( const_cast<Struct *>( s ) );
    }

    StructPtr & value( Struct * s ) const
    {
        return *reinterpret_cast<StructPtr *>( valuePtr( s ) );
    }

    void setValue( Struct * s, const StructPtr & obj ) const
    {
        value( s ) = obj;
        setIsSet( s );
    }

    virtual void copyFrom( const Struct * src, Struct * dest ) const override
    {
        value( dest ) = value( src );
    }

    virtual void deepcopyFrom( const Struct * src, Struct * dest ) const override
    {
        value( dest ) = value(src) -> deepcopy();
    }

    virtual bool isEqual( const Struct * x, const Struct * y ) const override
    {
        return ( *value( x ).get() ) == ( *value( y ).get() );
    }

    virtual size_t hash( const Struct * x ) const override
    {
        return value( x ) -> hash();
    }

private:
    void clearValueImpl( Struct * s ) const override
    {
        value( s ).reset();
    }

    StructMetaPtr m_meta;
};

//Defined here to break decl dep
template<typename ElemT>
void ArrayStructField<ElemT>::deepcopy( const std::vector<StructPtr> & src, std::vector<StructPtr> & dest )
{
    dest.resize( src.size() );
    for( size_t i = 0; i < src.size(); ++i )
        dest[i] = src[i] -> deepcopy();
}

template<typename T> struct StructField::upcast  { using type = NotImplementedStructField<T>; };

template<> struct StructField::upcast<bool>      { using type = BoolStructField; };
template<> struct StructField::upcast<int8_t>    { using type = Int8StructField; };
template<> struct StructField::upcast<uint8_t>   { using type = UInt8StructField; };
template<> struct StructField::upcast<int16_t>   { using type = Int16StructField; };
template<> struct StructField::upcast<uint16_t>  { using type = UInt16StructField; };
template<> struct StructField::upcast<int32_t>   { using type = Int32StructField; };
template<> struct StructField::upcast<uint32_t>  { using type = UInt32StructField; };
template<> struct StructField::upcast<int64_t>   { using type = Int64StructField; };
template<> struct StructField::upcast<uint64_t>  { using type = UInt64StructField; };
template<> struct StructField::upcast<double>    { using type = DoubleStructField; };
template<> struct StructField::upcast<DateTime>  { using type = DateTimeStructField; };
template<> struct StructField::upcast<TimeDelta> { using type = TimeDeltaStructField; };
template<> struct StructField::upcast<Date>      { using type = DateStructField; };
template<> struct StructField::upcast<Time>      { using type = TimeStructField; };
template<> struct StructField::upcast<CspEnum>   { using type = CspEnumStructField; };

template<> struct StructField::upcast<typename StringStructField::CType> { using type = StringStructField; };
template<> struct StructField::upcast<StructPtr>                         { using type = StructStructField; };

template<typename T> struct StructField::upcast<std::vector<T>>          { using type = ArrayStructField<T>; };
template<> struct StructField::upcast<csp::DialectGenericType> { using type = DialectGenericStructField; };

}

namespace std
{

template<>
struct hash<csp::StructPtr>
{
    size_t operator()( const csp::StructPtr & s ) const
    {
        return s -> hash();
    }
};

}

#endif<|MERGE_RESOLUTION|>--- conflicted
+++ resolved
@@ -280,16 +280,12 @@
         value( dest ) = value( src );
     }
 
-<<<<<<< HEAD
+    virtual void deepcopyFrom( const Struct * src, Struct * dest ) const override
+    {
+        value( dest ) = value( src );
+    }
+
     virtual bool isEqual( const Struct * x, const Struct * y ) const override
-=======
-    virtual void deepcopyFrom( const Struct * src, Struct * dest ) const
-    {
-        value( dest ) = value( src );
-    }
-
-    virtual bool isEqual( const Struct * x, const Struct * y ) const
->>>>>>> 6e3bc5c8
     {
         return value( x ) == value( y );
     }
@@ -312,11 +308,12 @@
     }
 };
 
-template<typename ElemT>
+template<typename CType>
 class ArrayStructField : public NonNativeStructField
 {
-    using CType = typename csp::CspType::Type::toCType<CspType::Type::ARRAY,ElemT>::type;
-
+    //using CType = typename csp::CspType::Type::toCType<CspType::Type::ARRAY,ElemT>::type;
+    using ElemT = typename CType::value_type;
+    
     //template<typename T, std::enable_if_t<CspType::isNative(CspType::fromCType<T>::type), bool> = true>
     template<typename T>
     static std::enable_if_t<CspType::isNative(CspType::Type::fromCType<T>::type), void> deepcopy( const std::vector<T> & src, std::vector<T> & dest )
@@ -372,7 +369,7 @@
 
     void deepcopyFrom( const Struct * src, Struct * dest ) const override
     {
-        deepcopy( value( src ), value( dest ) );
+        //deepcopy( value( src ), value( dest ) );
     }
     
     bool isEqual( const Struct * x, const Struct * y ) const override
@@ -876,8 +873,8 @@
 };
 
 //Defined here to break decl dep
-template<typename ElemT>
-void ArrayStructField<ElemT>::deepcopy( const std::vector<StructPtr> & src, std::vector<StructPtr> & dest )
+template<typename CType>
+void ArrayStructField<CType>::deepcopy( const std::vector<StructPtr> & src, std::vector<StructPtr> & dest )
 {
     dest.resize( src.size() );
     for( size_t i = 0; i < src.size(); ++i )
@@ -905,8 +902,8 @@
 template<> struct StructField::upcast<typename StringStructField::CType> { using type = StringStructField; };
 template<> struct StructField::upcast<StructPtr>                         { using type = StructStructField; };
 
-template<typename T> struct StructField::upcast<std::vector<T>>          { using type = ArrayStructField<T>; };
-template<> struct StructField::upcast<csp::DialectGenericType> { using type = DialectGenericStructField; };
+template<typename T> struct StructField::upcast<std::vector<T>>          { using type = ArrayStructField<std::vector<T>>; };
+template<> struct StructField::upcast<csp::DialectGenericType>           { using type = DialectGenericStructField; };
 
 }
 
