#include <csp/engine/AdapterManager.h>
#include <csp/python/Conversions.h>
#include <csp/python/PyAdapterManager.h>
#include <csp/python/PyEngine.h>
#include <csp/python/Exception.h>
#include <csp/python/InitHelper.h>
#include <csp/python/PyObjectPtr.h>
#include <memory>
#include<iostream>

namespace csp::python
{

class PyAdapterManager : public AdapterManager
{
public:
    PyAdapterManager( Engine * engine, PyObjectPtr self ) : AdapterManager( engine ),
                                                            m_self( self )
    {
    }

    const char * name() const override
    {
        return Py_TYPE( m_self.ptr() ) -> tp_name;
    }

    void start( DateTime start, DateTime end ) override
    {
        PyObjectPtr rv = PyObjectPtr::own( PyObject_CallMethod( m_self.ptr(), "start", "OO", 
                                                                PyObjectPtr::own( toPython( start ) ).ptr(),
                                                                PyObjectPtr::own( toPython( end ) ).ptr() ) );
        if( !rv.ptr() )
            CSP_THROW( PythonPassthrough, "" );

        AdapterManager::start( start, end );
    }

    void stop() override
    {
        PyObjectPtr rv = PyObjectPtr::own( PyObject_CallMethod( m_self.ptr(), "stop", nullptr ) ); 

        if( !rv.ptr() )
            CSP_THROW( PythonPassthrough, "" );
    }

    DateTime processNextSimTimeSlice( DateTime time ) override
    {
        PyObjectPtr rv = PyObjectPtr::own( PyObject_CallMethod( m_self.ptr(), "process_next_sim_timeslice", "O", 
                                                                PyObjectPtr::own( toPython( time ) ).ptr() ) );

        if( !rv.ptr() )
        {
            if( PyErr_Occurred() == PyExc_KeyboardInterrupt )
            {
                rootEngine() -> shutdown();
                return DateTime::NONE();
            }

            CSP_THROW( PythonPassthrough, "" );
        }
        
        return rv.ptr() == Py_None ? DateTime::NONE() : fromPython<DateTime>( rv.ptr() );
    }

private:
    PyObjectPtr m_self;
};

static PyObject * PyAdapterManager_PyObject_starttime( PyAdapterManager_PyObject * self ) { return toPython( self -> manager -> starttime() ); }
static PyObject * PyAdapterManager_PyObject_endtime( PyAdapterManager_PyObject * self )   { return toPython( self -> manager -> endtime() ); }

static PyObject * PyAdapterManager_PyObject__engine_shutdown( PyAdapterManager_PyObject * self, PyObject * args, PyObject * kwargs)
{
    CSP_BEGIN_METHOD;

<<<<<<< HEAD
    const char * msg;
    if( !PyArg_ParseTuple( args, "s", &msg ) )
        return NULL;

    self -> manager -> rootEngine() -> shutdown( std::make_exception_ptr( TracebackStringException( msg ) ) );
=======
    PyObject * pyException  = nullptr;
    
    if( !PyArg_ParseTuple( args, "O", &pyException ) )
        return NULL;

    PyObject * type = PyObject_Type( pyException );
    PyObject * val = PyObject_Str( pyException );
    PyObject * traceback = PyException_GetTraceback( pyException );
    
    self -> manager -> rootEngine() -> shutdown( std::make_exception_ptr( PythonPassthrough( pyException ) ) );
>>>>>>> 84cc40dd

    CSP_RETURN_NONE;
}

static int PyAdapterManager_init( PyAdapterManager_PyObject *self, PyObject *args, PyObject *kwds )
{
    CSP_BEGIN_METHOD;

    PyEngine * pyEngine;
    
    if( !PyArg_ParseTuple( args, "O!", 
                           &PyEngine::PyType, &pyEngine ) )
        CSP_THROW( PythonPassthrough, "" );

    self -> manager = pyEngine -> engine() -> createOwnedObject<PyAdapterManager>( PyObjectPtr::incref( ( PyObject * ) self ) );
    CSP_RETURN_INT;
}

static PyMethodDef PyAdapterManager_methods[] = {
    { "starttime",          (PyCFunction) PyAdapterManager_PyObject_starttime, METH_NOARGS, "starttime" },
    { "endtime",            (PyCFunction) PyAdapterManager_PyObject_endtime,    METH_NOARGS, "endtime" },
    { "_engine_shutdown",   (PyCFunction) PyAdapterManager_PyObject__engine_shutdown,  METH_VARARGS, "_engine_shutdown" },
    {NULL}
};

PyTypeObject PyAdapterManager_PyObject::PyType = {
    PyVarObject_HEAD_INIT(NULL, 0)
    "_cspimpl.PyAdapterManager", /* tp_name */
    sizeof(PyAdapterManager_PyObject),    /* tp_basicsize */
    0,                         /* tp_itemsize */
    0,                         /* tp_dealloc */
    0,                         /* tp_print */
    0,                         /* tp_getattr */
    0,                         /* tp_setattr */
    0,                         /* tp_reserved */
    0,                         /* tp_repr */
    0,                         /* tp_as_number */
    0,                         /* tp_as_sequence */
    0,                         /* tp_as_mapping */
    0,                         /* tp_hash  */
    0,                         /* tp_call */
    0,                         /* tp_str */
    0,                         /* tp_getattro */
    0,                         /* tp_setattro */
    0,                         /* tp_as_buffer */
    Py_TPFLAGS_DEFAULT | Py_TPFLAGS_BASETYPE, /* tp_flags */
    "csp adapter manager",     /* tp_doc */
    0,                         /* tp_traverse */
    0,                         /* tp_clear */
    0,                         /* tp_richcompare */
    0,                         /* tp_weaklistoffset */
    0,                         /* tp_iter */
    0,                         /* tp_iternext */
    PyAdapterManager_methods,    /* tp_methods */
    0,                         /* tp_members */
    0,                         /* tp_getset */
    0,                         /* tp_base */
    0,                         /* tp_dict */
    0,                         /* tp_descr_get */
    0,                         /* tp_descr_set */
    0,                         /* tp_dictoffset */
    ( initproc ) PyAdapterManager_init, /* tp_init */
    0,
    PyType_GenericNew,
    0,                         /* tp_free */ /* Low-level free-memory routine */
    0,                         /* tp_is_gc */ /* For PyObject_IS_GC */
    0,                         /* tp_bases */
    0,                         /* tp_mro */ /* method resolution order */
    0,                         /* tp_cache */
    0,                         /* tp_subclasses */
    0,                         /* tp_weaklist */
    0,                         /* tp_del */
    0,                         /* tp_version_tag */
    0                          /* tp_finalize */
};

REGISTER_TYPE_INIT( &PyAdapterManager_PyObject::PyType, "PyAdapterManager" );

}<|MERGE_RESOLUTION|>--- conflicted
+++ resolved
@@ -73,13 +73,6 @@
 {
     CSP_BEGIN_METHOD;
 
-<<<<<<< HEAD
-    const char * msg;
-    if( !PyArg_ParseTuple( args, "s", &msg ) )
-        return NULL;
-
-    self -> manager -> rootEngine() -> shutdown( std::make_exception_ptr( TracebackStringException( msg ) ) );
-=======
     PyObject * pyException  = nullptr;
     
     if( !PyArg_ParseTuple( args, "O", &pyException ) )
@@ -90,7 +83,6 @@
     PyObject * traceback = PyException_GetTraceback( pyException );
     
     self -> manager -> rootEngine() -> shutdown( std::make_exception_ptr( PythonPassthrough( pyException ) ) );
->>>>>>> 84cc40dd
 
     CSP_RETURN_NONE;
 }
