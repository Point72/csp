--- conflicted
+++ resolved
@@ -42,15 +42,9 @@
 };
 
 DialectStructMeta::DialectStructMeta( PyTypeObject * pyType, const std::string & name,
-<<<<<<< HEAD
                                       const Fields & flds, bool isStrict, std::shared_ptr<StructMeta> base ) :
     StructMeta( name, flds, isStrict, base ),
-    m_pyType( pyType )
-=======
-                                      const Fields & flds, std::shared_ptr<StructMeta> base ) :
-    StructMeta( name, flds, base ),
     m_pyType( PyTypeObjectPtr::incref( pyType ) )
->>>>>>> 125d082d
 {
 }
 
