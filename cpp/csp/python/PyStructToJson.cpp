--- conflicted
+++ resolved
@@ -285,16 +285,12 @@
 
 rapidjson::Value pyObjectToJson( PyObject * value, rapidjson::Document& doc, PyObject * callable, bool is_recursing )
 {
-<<<<<<< HEAD
     INIT_PYDATETIME;
-    if( PyBool_Check( value ) )
-=======
     if( value == Py_None )
     {
         return rapidjson::Value();
     }
     else if( PyBool_Check( value ) )
->>>>>>> a32cef36
     {
         return rapidjson::Value( fromPython<bool>( value ) );
     }
