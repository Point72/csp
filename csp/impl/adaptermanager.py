"""This is for Python-defined adapters, not meant to be used for c++ implemented adapters"""

import csp
from csp.impl.__cspimpl import _cspimpl
from csp.impl.error_handling import format_engine_shutdown_stack


class AdapterManagerImpl(_cspimpl.PyAdapterManager):
    def start(self, starttime, endtime):
        """start up the manager, connect to any external sources / files you need.  Spawn any threads you may need
        ( usually for realtime only )"""
        raise NotImplementedError("%s.start is not implemented" % type(self).__name__)

    def stop(self):
        """called on engine shutdown, optional"""
        pass

    def process_next_sim_timeslice(self, now):
        """
        this method should iterate over all data for the requested time, and push data onto all of the adapters inputs
        that need to tick
        :return: next datetime with data for this adapter manager

        NOTE: Simulation Adapters should overload this method!
        """
        return None

    def engine_shutdown(self, msg):
<<<<<<< HEAD
        self._engine_shutdown(format_engine_shutdown_stack(msg))
=======
        self._engine_shutdown(Exception('test')) # temporary for testing purposes
>>>>>>> 84cc40dd


class ManagedSimInputAdapter(_cspimpl.PyManagedSimInputAdapter):
    def __init__(self, typ, field_map):
        if field_map is None or isinstance(field_map, dict):
            if not issubclass(typ, csp.Struct):
                raise TypeError("type must be csp.Struct when no fieldMap or dict fieldMap is used")
        elif not isinstance(field_map, str):
            raise TypeError("fieldMap should be str for single field mapping or dict for csp.Struct mapping")

        self._type = typ
        self._field_map = field_map or {k: k for k in typ.metadata().keys()}

    def start(self, starttime, endtime):
        pass

    def stop(self):
        pass

    def process_dict(self, data: dict, keep_none=True):
        """convenience method to convert dict of data into typ using fieldMap"""
        if isinstance(self._field_map, str):
            orig_val = data[self._field_map]
            if orig_val is None:
                return
            if isinstance(orig_val, self._type):
                value = orig_val
            else:
                value = self._type(orig_val)
        else:
            final = {}
            for source_key, dest_key in self._field_map.items():
                dest_type = self._type.metadata()[dest_key]
                value = data[source_key]
                if keep_none or value is not None:
                    final[dest_key] = dest_type(value) if not isinstance(value, dest_type) else value

            value = self._type(**final)
        self.push_tick(value)<|MERGE_RESOLUTION|>--- conflicted
+++ resolved
@@ -26,11 +26,7 @@
         return None
 
     def engine_shutdown(self, msg):
-<<<<<<< HEAD
-        self._engine_shutdown(format_engine_shutdown_stack(msg))
-=======
         self._engine_shutdown(Exception('test')) # temporary for testing purposes
->>>>>>> 84cc40dd
 
 
 class ManagedSimInputAdapter(_cspimpl.PyManagedSimInputAdapter):
