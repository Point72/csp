import os
from datetime import date, datetime, timedelta

import pytest

import csp
from csp import ts
from csp.adapters.kafka import (
    DateTimeType,
    JSONTextMessageMapper,
    KafkaAdapterManager,
    KafkaStartOffset,
    RawBytesMessageMapper,
    RawTextMessageMapper,
)

from .kafka_utils import _precreate_topic


class MyData(csp.Struct):
    b: bool
    i: int
    d: float
    s: str
    dt: datetime
    date: date


class SubData(csp.Struct):
    b: bool
    i: int
    d: float
    s: str
    dt: datetime
    date: date
    b2: bool
    i2: int
    d2: float
    s2: str
    dt2: datetime
    date2: date
    prop1: float
    prop2: str


class MetaTextStruct(csp.Struct):
    mapped_c: str


class MetaSubStruct(csp.Struct):
    mapped_b: MetaTextStruct


class MetaPubData(csp.Struct):
    mapped_a: MetaSubStruct
    mapped_count: int


class MetaSubData(csp.Struct):
    mapped_a: MetaSubStruct
    mapped_count: int
    mapped_partition: int
    mapped_offset: int
    mapped_live: bool
    mapped_timestamp: datetime


class TestKafka:
    @pytest.mark.skipif(not os.environ.get("CSP_TEST_KAFKA"), reason="Skipping kafka adapter tests")
    def test_metadata(self, kafkaadapter):
        def graph(count: int):
            msg_mapper = JSONTextMessageMapper(datetime_type=DateTimeType.UINT64_MICROS)

            pub_field_map = {"mapped_a": {"a": {"mapped_b": {"b": {"mapped_c": "c"}}}}, "mapped_count": "count"}

            sub_field_map = {"a": {"mapped_a": {"b": {"mapped_b": {"c": "mapped_c"}}}}, "count": "mapped_count"}

            meta_field_map = {
                "partition": "mapped_partition",
                "offset": "mapped_offset",
                "live": "mapped_live",
                "timestamp": "mapped_timestamp",
            }

            topic = f"test.metadata.{os.getpid()}"
            _precreate_topic(topic)
            subKey = "foo"
            pubKey = ["mapped_a", "mapped_b", "mapped_c"]

            c = csp.count(csp.timer(timedelta(seconds=0.1)))
            t = csp.sample(c, csp.const("foo"))

            pubStruct = MetaPubData.collectts(
                mapped_a=MetaSubStruct.collectts(mapped_b=MetaTextStruct.collectts(mapped_c=t)), mapped_count=c
            )

            # csp.print('pub', pubStruct)
            kafkaadapter.publish(msg_mapper, topic, pubKey, pubStruct, field_map=pub_field_map)

            sub_data = kafkaadapter.subscribe(
                MetaSubData,
                msg_mapper,
                topic,
                subKey,
                field_map=sub_field_map,
                meta_field_map=meta_field_map,
                push_mode=csp.PushMode.NON_COLLAPSING,
            )

            csp.add_graph_output("sub_data", sub_data)
            # csp.print('sub', sub_data)
            # Wait for at least count ticks and until we get a live tick
            done_flag = csp.count(sub_data) >= count
            done_flag = csp.and_(done_flag, sub_data.mapped_live == True)  # noqa: E712
            stop = csp.filter(done_flag, done_flag)
            csp.stop_engine(stop)

        count = 5
        results = csp.run(graph, count, starttime=datetime.utcnow(), endtime=timedelta(seconds=30), realtime=True)
        assert len(results["sub_data"]) >= 5
        print(results)
        for result in results["sub_data"]:
            assert result[1].mapped_partition >= 0
            assert result[1].mapped_offset >= 0
            assert result[1].mapped_live is not None
            assert result[1].mapped_timestamp < datetime.utcnow()
        assert results["sub_data"][-1][1].mapped_live

    @pytest.mark.skipif(not os.environ.get("CSP_TEST_KAFKA"), reason="Skipping kafka adapter tests")
    def test_basic(self, kafkaadapter):
        @csp.node
        def curtime(x: ts[object]) -> ts[datetime]:
            if csp.ticked(x):
                return csp.now()

        def graph(symbols: list, count: int):
            b = csp.merge(
                csp.timer(timedelta(seconds=0.2), True),
                csp.delay(csp.timer(timedelta(seconds=0.2), False), timedelta(seconds=0.1)),
            )
            i = csp.count(csp.timer(timedelta(seconds=0.15)))
            d = csp.count(csp.timer(timedelta(seconds=0.2))) / 2.0
            s = csp.sample(csp.timer(timedelta(seconds=0.4)), csp.const("STRING"))
            dt = curtime(b)
            date_ts = csp.apply(dt, lambda x: x.date(), date)

            struct = MyData.collectts(b=b, i=i, d=d, s=s, dt=dt, date=date_ts)

            msg_mapper = JSONTextMessageMapper(datetime_type=DateTimeType.UINT64_MICROS)

            struct_field_map = {"b": "b2", "i": "i2", "d": "d2", "s": "s2", "dt": "dt2", "date": "date2"}

            done_flags = []
            topic = f"mktdata.{os.getpid()}"
            _precreate_topic(topic)
            for symbol in symbols:
                kafkaadapter.publish(msg_mapper, topic, symbol, b, field_map="b")
                kafkaadapter.publish(msg_mapper, topic, symbol, i, field_map="i")
                kafkaadapter.publish(msg_mapper, topic, symbol, d, field_map="d")
                kafkaadapter.publish(msg_mapper, topic, symbol, s, field_map="s")
                kafkaadapter.publish(msg_mapper, topic, symbol, dt, field_map="dt")
                kafkaadapter.publish(msg_mapper, topic, symbol, date_ts, field_map="date")
                kafkaadapter.publish(msg_mapper, topic, symbol, struct, field_map=struct_field_map)

                # This isnt used to publish just to collect data for comparison at the end
                pub_data = SubData.collectts(
                    b=b,
                    i=i,
                    d=d,
                    s=s,
                    dt=dt,
                    date=date_ts,
                    b2=struct.b,
                    i2=struct.i,
                    d2=struct.d,
                    s2=struct.s,
                    dt2=struct.dt,
                    date2=struct.date,
                )
                csp.add_graph_output(f"pall_{symbol}", pub_data)

                # csp.print('status', kafkaadapter.status())

                sub_data = kafkaadapter.subscribe(
                    ts_type=SubData,
                    msg_mapper=msg_mapper,
                    topic=topic,
                    key=symbol,
                    push_mode=csp.PushMode.NON_COLLAPSING,
                )

                sub_data = csp.firstN(sub_data, count)

                csp.add_graph_output(f"sall_{symbol}", sub_data)

                done_flag = csp.count(sub_data) == count
                done_flag = csp.filter(done_flag, done_flag)
                done_flags.append(done_flag)

            stop = csp.and_(*done_flags)
            stop = csp.filter(stop, stop)
            csp.stop_engine(stop)

        symbols = ["AAPL", "MSFT"]
        count = 100
        results = csp.run(
            graph, symbols, count, starttime=datetime.utcnow(), endtime=timedelta(seconds=30), realtime=True
        )
        for symbol in symbols:
            pub = results[f"pall_{symbol}"]
            sub = results[f"sall_{symbol}"]

            assert len(sub) == count
            assert [v[1] for v in sub] == [v[1] for v in pub[:count]]

    @pytest.mark.skipif(not os.environ.get("CSP_TEST_KAFKA"), reason="Skipping kafka adapter tests")
    def test_start_offsets(self, kafkaadapter, kafkabroker):
        topic = f"test_start_offsets.{os.getpid()}"
        _precreate_topic(topic)
        msg_mapper = JSONTextMessageMapper(datetime_type=DateTimeType.UINT64_MICROS)
        count = 10

        # Prep the data first
        def pub_graph():
            i = csp.count(csp.timer(timedelta(seconds=0.1)))
            struct = MyData.collectts(i=i)
            kafkaadapter.publish(msg_mapper, topic, "AAPL", struct)
            stop = csp.count(struct) == count
            stop = csp.filter(stop, stop)
            csp.stop_engine(stop)
            # csp.print('pub', struct)

        csp.run(pub_graph, starttime=datetime.utcnow(), endtime=timedelta(seconds=30), realtime=True)

        # grab start/end times
        def get_times_graph():
            kafkaadapter = KafkaAdapterManager(broker=kafkabroker, start_offset=KafkaStartOffset.EARLIEST)
            data = kafkaadapter.subscribe(
                MyData,
                msg_mapper=msg_mapper,
                topic=topic,
                key="AAPL",
                meta_field_map={"timestamp": "dt"},
                push_mode=csp.PushMode.NON_COLLAPSING,
            )
            stop = csp.count(data) == count
            csp.stop_engine(csp.filter(stop, stop))
            csp.add_graph_output("data", data)

            # csp.print('sub', data)
            # csp.print('status', kafkaadapter.status())

        all_data = csp.run(get_times_graph, starttime=datetime.utcnow(), endtime=timedelta(seconds=30), realtime=True)[
            "data"
        ]
        min_time = all_data[0][1].dt

        def get_data(start_offset, expected_count):
            kafkaadapter = KafkaAdapterManager(broker=kafkabroker, start_offset=start_offset)
            data = kafkaadapter.subscribe(
                MyData,
                msg_mapper=msg_mapper,
                topic=topic,
                key="AAPL",
                meta_field_map={"timestamp": "dt"},
                push_mode=csp.PushMode.NON_COLLAPSING,
            )
            stop = csp.count(data) == expected_count
            csp.stop_engine(csp.filter(stop, stop))
            csp.add_graph_output("data", data)

            # csp.print('data', data)

        res = csp.run(
            get_data,
            KafkaStartOffset.EARLIEST,
            10,
            starttime=datetime.utcnow(),
            endtime=timedelta(seconds=30),
            realtime=True,
        )["data"]
        # print(res)
        # If we playback from earliest but start "now", all data should still arrive but as realtime ticks
        assert len(res) == 10

        res = csp.run(
            get_data,
            KafkaStartOffset.LATEST,
            1,
            starttime=datetime.utcnow(),
            endtime=timedelta(seconds=1),
            realtime=True,
        )["data"]
        assert len(res) == 0

        res = csp.run(
            get_data, KafkaStartOffset.START_TIME, 10, starttime=min_time, endtime=timedelta(seconds=30), realtime=True
        )["data"]
        assert len(res) == 10

        # Test sim playback time as well
        for t, v in res:
            assert t == v.dt

        stime = all_data[2][1].dt + timedelta(milliseconds=1)
        expected = [x for x in all_data if x[1].dt >= stime]
        res = csp.run(
            get_data, stime, len(expected), starttime=datetime.utcnow(), endtime=timedelta(seconds=30), realtime=True
        )["data"]
        assert len(res) == len(expected)

        res = csp.run(
            get_data, timedelta(seconds=0), len(expected), starttime=stime, endtime=timedelta(seconds=30), realtime=True
        )["data"]
        assert len(res) == len(expected)

    @pytest.mark.skipif(not os.environ.get("CSP_TEST_KAFKA"), reason="Skipping kafka adapter tests")
    def test_raw_pubsub(self, kafkaadapter):
        @csp.node
        def data(x: ts[object]) -> ts[bytes]:
            if csp.ticked(x):
                return str(csp.now())

        class SubData(csp.Struct):
            msg: bytes

        def graph(symbols: list, count: int):
            t = csp.timer(timedelta(seconds=0.1), True)
            d = data(t)

            msg_mapper = RawBytesMessageMapper()

            done_flags = []
            topic = f"test_str.{os.getpid()}"
            _precreate_topic(topic)
            for symbol in symbols:
                topic = f"test_str.{os.getpid()}"
                kafkaadapter.publish(msg_mapper, topic, symbol, d)
                csp.add_graph_output(f"pub_{symbol}", d)

                # csp.print('status', kafkaadapter.status())

                sub_data = kafkaadapter.subscribe(
                    ts_type=SubData,
                    msg_mapper=RawTextMessageMapper(),
                    field_map={"": "msg"},
                    topic=topic,
                    key=symbol,
                    push_mode=csp.PushMode.NON_COLLAPSING,
                )

                sub_data_bytes = kafkaadapter.subscribe(
                    ts_type=bytes,
                    msg_mapper=RawTextMessageMapper(),
                    field_map="",
                    topic=topic,
                    key=symbol,
                    push_mode=csp.PushMode.NON_COLLAPSING,
                )

                sub_data = csp.firstN(sub_data.msg, count)
                sub_data_bytes = csp.firstN(sub_data_bytes, count)

                # csp.print('sub', sub_data)
                csp.add_graph_output(f"sub_{symbol}", sub_data)
                csp.add_graph_output(f"sub_bytes_{symbol}", sub_data_bytes)

                done_flag = csp.count(sub_data) + csp.count(sub_data_bytes) == count * 2
                done_flag = csp.filter(done_flag, done_flag)
                done_flags.append(done_flag)

            stop = csp.and_(*done_flags)
            stop = csp.filter(stop, stop)
            csp.stop_engine(stop)

        symbols = ["AAPL", "MSFT"]
        count = 10
        results = csp.run(
            graph, symbols, count, starttime=datetime.utcnow(), endtime=timedelta(seconds=30), realtime=True
        )
        # print(results)
        for symbol in symbols:
            pub = results[f"pub_{symbol}"]
            sub = results[f"sub_{symbol}"]
            sub_bytes = results[f"sub_bytes_{symbol}"]

            assert len(sub) == count
            assert [v[1] for v in sub] == [v[1] for v in pub[:count]]
            assert [v[1] for v in sub_bytes] == [v[1] for v in pub[:count]]

    @pytest.mark.skipif(not os.environ.get("CSP_TEST_KAFKA"), reason="Skipping kafka adapter tests")
    def test_invalid_topic(self, kafkaadapterkwargs):
        class SubData(csp.Struct):
            msg: str

        kafkaadapter1 = KafkaAdapterManager(**kafkaadapterkwargs)

        # Was a bug where engine would stall
        def graph_sub():
            # csp.print('status', kafkaadapter.status())
            return kafkaadapter1.subscribe(
                ts_type=SubData, msg_mapper=RawTextMessageMapper(), field_map={"": "msg"}, topic="foobar", key="none"
            )

        # With bug this would deadlock
        with pytest.raises(RuntimeError):
            csp.run(graph_sub, starttime=datetime.utcnow(), endtime=timedelta(seconds=2), realtime=True)
        kafkaadapter2 = KafkaAdapterManager(**kafkaadapterkwargs)

        def graph_pub():
            msg_mapper = RawTextMessageMapper()
            kafkaadapter2.publish(msg_mapper, x=csp.const("heyyyy"), topic="foobar", key="test_key124")

        # With bug this would deadlock
        with pytest.raises(RuntimeError):
            csp.run(graph_pub, starttime=datetime.utcnow(), endtime=timedelta(seconds=2), realtime=True)

    @pytest.mark.skipif(not os.environ.get("CSP_TEST_KAFKA"), reason="Skipping kafka adapter tests")
    def test_invalid_broker(self, kafkaadapterkwargs):
        dict_with_broker = kafkaadapterkwargs.copy()
        dict_with_broker["broker"] = "foobar"

        kafkaadapter1 = KafkaAdapterManager(**dict_with_broker)

        class SubData(csp.Struct):
            msg: str

        # Was a bug where engine would stall
        def graph_sub():
            return kafkaadapter1.subscribe(
                ts_type=SubData, msg_mapper=RawTextMessageMapper(), field_map={"": "msg"}, topic="foobar", key="none"
            )

        # With bug this would deadlock
        with pytest.raises(RuntimeError):
            csp.run(graph_sub, starttime=datetime.utcnow(), endtime=timedelta(seconds=2), realtime=True)

        kafkaadapter2 = KafkaAdapterManager(**dict_with_broker)

        def graph_pub():
            msg_mapper = RawTextMessageMapper()
            kafkaadapter2.publish(msg_mapper, x=csp.const("heyyyy"), topic="foobar", key="test_key124")

        # With bug this would deadlock
        with pytest.raises(RuntimeError):
            csp.run(graph_pub, starttime=datetime.utcnow(), endtime=timedelta(seconds=2), realtime=True)

    @pytest.mark.skipif(not os.environ.get("CSP_TEST_KAFKA"), reason="Skipping kafka adapter tests")
    def test_meta_field_map_tick_timestamp_from_field(self, kafkaadapterkwargs):
        class SubData(csp.Struct):
            msg: str
            dt: datetime

        kafkaadapter1 = KafkaAdapterManager(**kafkaadapterkwargs)

        def graph_sub():
            return kafkaadapter1.subscribe(
                ts_type=SubData,
                msg_mapper=RawTextMessageMapper(),
                meta_field_map={"timestamp": "dt"},
                topic="foobar",
                tick_timestamp_from_field="dt",
            )

        with pytest.raises(ValueError):
            csp.run(graph_sub, starttime=datetime.utcnow(), endtime=timedelta(seconds=2), realtime=True)

    @pytest.mark.skipif(not os.environ.get("CSP_TEST_KAFKA"), reason="Skipping kafka adapter tests")
<<<<<<< HEAD
    def test_conf_options(self):
        mgr = KafkaAdapterManager(
            "broker123",
            rd_kafka_conf_options={"test": "a"},
            rd_kafka_consumer_conf_options={"consumer_test": "b"},
            rd_kafka_producer_conf_options={"producer_test": "c"},
        )
        assert mgr._properties["rd_kafka_conf_properties"]["test"] == "a"
        assert mgr._properties["rd_kafka_consumer_conf_properties"]["consumer_test"] == "b"
        assert mgr._properties["rd_kafka_producer_conf_properties"]["producer_test"] == "c"

        pytest.raises(ValueError, KafkaAdapterManager, "broker123", rd_kafka_consumer_conf_options={"group.id": "b"})
=======
    def test_push_mode(self, kafkaadapter, kafkabroker):
        class BasicData(csp.Struct):
            a: int
            b: bool

        topic = f"test_burst.{os.getpid()}"
        _precreate_topic(topic)
        msg_mapper = JSONTextMessageMapper(datetime_type=DateTimeType.UINT64_MICROS)
        count = 10

        def pub_graph():
            i = csp.count(csp.timer(timedelta(seconds=0.1)))
            struct = BasicData.collectts(a=i, b=(i > 0))
            kafkaadapter.publish(msg_mapper, topic, "foo", struct)
            stop = csp.count(struct) == count
            stop = csp.filter(stop, stop)
            csp.stop_engine(stop)

        csp.run(pub_graph, starttime=datetime.utcnow(), endtime=timedelta(seconds=5), realtime=True)

        def sub_graph():
            kafkaadapter = KafkaAdapterManager(broker=kafkabroker, start_offset=KafkaStartOffset.EARLIEST)
            stop_flags = []
            for key, push_mode in (
                ("burst", csp.PushMode.BURST),
                ("last", csp.PushMode.LAST_VALUE),
            ):
                data = kafkaadapter.subscribe(
                    BasicData,
                    msg_mapper=msg_mapper,
                    topic=topic,
                    key="foo",
                    push_mode=push_mode,
                )
                csp.add_graph_output(key, data)
                stop_flags.append(csp.count(data) == 1)

            stop = csp.and_(*stop_flags)
            csp.stop_engine(csp.filter(stop, stop))

        res = csp.run(sub_graph, starttime=datetime.utcnow(), endtime=timedelta(seconds=5), realtime=True)
        burst = res["burst"]
        assert len(burst) == 1
        assert isinstance(burst[0][1], list)
        assert len(burst[0][1]) == 10
        assert all([rv == BasicData(a=i + 1, b=True) for i, rv in enumerate(burst[0][1])])

        last = res["last"]
        assert len(last) == 1
        assert isinstance(last[0][1], BasicData)
        assert last[0][1] == BasicData(a=count, b=True)

        # non-collapsing is tested in other tests
>>>>>>> 2958468c
<|MERGE_RESOLUTION|>--- conflicted
+++ resolved
@@ -466,7 +466,6 @@
             csp.run(graph_sub, starttime=datetime.utcnow(), endtime=timedelta(seconds=2), realtime=True)
 
     @pytest.mark.skipif(not os.environ.get("CSP_TEST_KAFKA"), reason="Skipping kafka adapter tests")
-<<<<<<< HEAD
     def test_conf_options(self):
         mgr = KafkaAdapterManager(
             "broker123",
@@ -479,7 +478,8 @@
         assert mgr._properties["rd_kafka_producer_conf_properties"]["producer_test"] == "c"
 
         pytest.raises(ValueError, KafkaAdapterManager, "broker123", rd_kafka_consumer_conf_options={"group.id": "b"})
-=======
+
+    @pytest.mark.skipif(not os.environ.get("CSP_TEST_KAFKA"), reason="Skipping kafka adapter tests")
     def test_push_mode(self, kafkaadapter, kafkabroker):
         class BasicData(csp.Struct):
             a: int
@@ -532,5 +532,4 @@
         assert isinstance(last[0][1], BasicData)
         assert last[0][1] == BasicData(a=count, b=True)
 
-        # non-collapsing is tested in other tests
->>>>>>> 2958468c
+        # non-collapsing is tested in other tests