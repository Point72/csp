--- conflicted
+++ resolved
@@ -67,29 +67,29 @@
 
 
 class TestKafka:
-    @pytest.mark.skipif(not os.environ.get("CSP_TEST_KAFKA"), reason="Skipping kafka adapter tests")
+    @pytest.mark.skipif(not os.environ.get('CSP_TEST_KAFKA'), reason='Skipping kafka adapter tests')
     def test_metadata(self, kafkaadapter):
         def graph(count: int):
             msg_mapper = JSONTextMessageMapper(datetime_type=DateTimeType.UINT64_MICROS)
 
-            pub_field_map = {"mapped_a": {"a": {"mapped_b": {"b": {"mapped_c": "c"}}}}, "mapped_count": "count"}
-
-            sub_field_map = {"a": {"mapped_a": {"b": {"mapped_b": {"c": "mapped_c"}}}}, "count": "mapped_count"}
+            pub_field_map = {'mapped_a': {'a': {'mapped_b': {'b': {'mapped_c': 'c'}}}}, 'mapped_count': 'count'}
+
+            sub_field_map = {'a': {'mapped_a': {'b': {'mapped_b': {'c': 'mapped_c'}}}}, 'count': 'mapped_count'}
 
             meta_field_map = {
-                "partition": "mapped_partition",
-                "offset": "mapped_offset",
-                "live": "mapped_live",
-                "timestamp": "mapped_timestamp",
+                'partition': 'mapped_partition',
+                'offset': 'mapped_offset',
+                'live': 'mapped_live',
+                'timestamp': 'mapped_timestamp',
             }
 
-            topic = f"test.metadata.{os.getpid()}"
+            topic = f'test.metadata.{os.getpid()}'
             _precreate_topic(topic)
-            subKey = "foo"
-            pubKey = ["mapped_a", "mapped_b", "mapped_c"]
+            subKey = 'foo'
+            pubKey = ['mapped_a', 'mapped_b', 'mapped_c']
 
             c = csp.count(csp.timer(timedelta(seconds=0.1)))
-            t = csp.sample(c, csp.const("foo"))
+            t = csp.sample(c, csp.const('foo'))
 
             pubStruct = MetaPubData.collectts(
                 mapped_a=MetaSubStruct.collectts(mapped_b=MetaTextStruct.collectts(mapped_c=t)), mapped_count=c
@@ -108,7 +108,7 @@
                 push_mode=csp.PushMode.NON_COLLAPSING,
             )
 
-            csp.add_graph_output("sub_data", sub_data)
+            csp.add_graph_output('sub_data', sub_data)
             # csp.print('sub', sub_data)
             # Wait for at least count ticks and until we get a live tick
             done_flag = csp.count(sub_data) >= count
@@ -118,16 +118,16 @@
 
         count = 5
         results = csp.run(graph, count, starttime=datetime.utcnow(), endtime=timedelta(seconds=30), realtime=True)
-        assert len(results["sub_data"]) >= 5
+        assert len(results['sub_data']) >= 5
         print(results)
-        for result in results["sub_data"]:
+        for result in results['sub_data']:
             assert result[1].mapped_partition >= 0
             assert result[1].mapped_offset >= 0
             assert result[1].mapped_live is not None
             assert result[1].mapped_timestamp < datetime.utcnow()
-        assert results["sub_data"][-1][1].mapped_live
-
-    @pytest.mark.skipif(not os.environ.get("CSP_TEST_KAFKA"), reason="Skipping kafka adapter tests")
+        assert results['sub_data'][-1][1].mapped_live
+
+    @pytest.mark.skipif(not os.environ.get('CSP_TEST_KAFKA'), reason='Skipping kafka adapter tests')
     def test_basic(self, kafkaadapter):
         @csp.node
         def curtime(x: ts[object]) -> ts[datetime]:
@@ -141,7 +141,7 @@
             )
             i = csp.count(csp.timer(timedelta(seconds=0.15)))
             d = csp.count(csp.timer(timedelta(seconds=0.2))) / 2.0
-            s = csp.sample(csp.timer(timedelta(seconds=0.4)), csp.const("STRING"))
+            s = csp.sample(csp.timer(timedelta(seconds=0.4)), csp.const('STRING'))
             dt = curtime(b)
             date_ts = csp.apply(dt, lambda x: x.date(), date)
 
@@ -149,18 +149,18 @@
 
             msg_mapper = JSONTextMessageMapper(datetime_type=DateTimeType.UINT64_MICROS)
 
-            struct_field_map = {"b": "b2", "i": "i2", "d": "d2", "s": "s2", "dt": "dt2", "date": "date2"}
+            struct_field_map = {'b': 'b2', 'i': 'i2', 'd': 'd2', 's': 's2', 'dt': 'dt2', 'date': 'date2'}
 
             done_flags = []
-            topic = f"mktdata.{os.getpid()}"
+            topic = f'mktdata.{os.getpid()}'
             _precreate_topic(topic)
             for symbol in symbols:
-                kafkaadapter.publish(msg_mapper, topic, symbol, b, field_map="b")
-                kafkaadapter.publish(msg_mapper, topic, symbol, i, field_map="i")
-                kafkaadapter.publish(msg_mapper, topic, symbol, d, field_map="d")
-                kafkaadapter.publish(msg_mapper, topic, symbol, s, field_map="s")
-                kafkaadapter.publish(msg_mapper, topic, symbol, dt, field_map="dt")
-                kafkaadapter.publish(msg_mapper, topic, symbol, date_ts, field_map="date")
+                kafkaadapter.publish(msg_mapper, topic, symbol, b, field_map='b')
+                kafkaadapter.publish(msg_mapper, topic, symbol, i, field_map='i')
+                kafkaadapter.publish(msg_mapper, topic, symbol, d, field_map='d')
+                kafkaadapter.publish(msg_mapper, topic, symbol, s, field_map='s')
+                kafkaadapter.publish(msg_mapper, topic, symbol, dt, field_map='dt')
+                kafkaadapter.publish(msg_mapper, topic, symbol, date_ts, field_map='date')
                 kafkaadapter.publish(msg_mapper, topic, symbol, struct, field_map=struct_field_map)
 
                 # This isnt used to publish just to collect data for comparison at the end
@@ -178,7 +178,7 @@
                     dt2=struct.dt,
                     date2=struct.date,
                 )
-                csp.add_graph_output(f"pall_{symbol}", pub_data)
+                csp.add_graph_output(f'pall_{symbol}', pub_data)
 
                 # csp.print('status', kafkaadapter.status())
 
@@ -192,7 +192,7 @@
 
                 sub_data = csp.firstN(sub_data, count)
 
-                csp.add_graph_output(f"sall_{symbol}", sub_data)
+                csp.add_graph_output(f'sall_{symbol}', sub_data)
 
                 done_flag = csp.count(sub_data) == count
                 done_flag = csp.filter(done_flag, done_flag)
@@ -202,21 +202,21 @@
             stop = csp.filter(stop, stop)
             csp.stop_engine(stop)
 
-        symbols = ["AAPL", "MSFT"]
+        symbols = ['AAPL', 'MSFT']
         count = 100
         results = csp.run(
             graph, symbols, count, starttime=datetime.utcnow(), endtime=timedelta(seconds=30), realtime=True
         )
         for symbol in symbols:
-            pub = results[f"pall_{symbol}"]
-            sub = results[f"sall_{symbol}"]
+            pub = results[f'pall_{symbol}']
+            sub = results[f'sall_{symbol}']
 
             assert len(sub) == count
             assert [v[1] for v in sub] == [v[1] for v in pub[:count]]
 
-    @pytest.mark.skipif(not os.environ.get("CSP_TEST_KAFKA"), reason="Skipping kafka adapter tests")
+    @pytest.mark.skipif(not os.environ.get('CSP_TEST_KAFKA'), reason='Skipping kafka adapter tests')
     def test_start_offsets(self, kafkaadapter, kafkabroker):
-        topic = f"test_start_offsets.{os.getpid()}"
+        topic = f'test_start_offsets.{os.getpid()}'
         _precreate_topic(topic)
         msg_mapper = JSONTextMessageMapper(datetime_type=DateTimeType.UINT64_MICROS)
         count = 10
@@ -225,7 +225,7 @@
         def pub_graph():
             i = csp.count(csp.timer(timedelta(seconds=0.1)))
             struct = MyData.collectts(i=i)
-            kafkaadapter.publish(msg_mapper, topic, "AAPL", struct)
+            kafkaadapter.publish(msg_mapper, topic, 'AAPL', struct)
             stop = csp.count(struct) == count
             stop = csp.filter(stop, stop)
             csp.stop_engine(stop)
@@ -240,19 +240,19 @@
                 MyData,
                 msg_mapper=msg_mapper,
                 topic=topic,
-                key="AAPL",
-                meta_field_map={"timestamp": "dt"},
+                key='AAPL',
+                meta_field_map={'timestamp': 'dt'},
                 push_mode=csp.PushMode.NON_COLLAPSING,
             )
             stop = csp.count(data) == count
             csp.stop_engine(csp.filter(stop, stop))
-            csp.add_graph_output("data", data)
+            csp.add_graph_output('data', data)
 
             # csp.print('sub', data)
             # csp.print('status', kafkaadapter.status())
 
         all_data = csp.run(get_times_graph, starttime=datetime.utcnow(), endtime=timedelta(seconds=30), realtime=True)[
-            "data"
+            'data'
         ]
         min_time = all_data[0][1].dt
 
@@ -262,13 +262,13 @@
                 MyData,
                 msg_mapper=msg_mapper,
                 topic=topic,
-                key="AAPL",
-                meta_field_map={"timestamp": "dt"},
+                key='AAPL',
+                meta_field_map={'timestamp': 'dt'},
                 push_mode=csp.PushMode.NON_COLLAPSING,
             )
             stop = csp.count(data) == expected_count
             csp.stop_engine(csp.filter(stop, stop))
-            csp.add_graph_output("data", data)
+            csp.add_graph_output('data', data)
 
             # csp.print('data', data)
 
@@ -279,7 +279,7 @@
             starttime=datetime.utcnow(),
             endtime=timedelta(seconds=30),
             realtime=True,
-        )["data"]
+        )['data']
         # print(res)
         # If we playback from earliest but start "now", all data should still arrive but as realtime ticks
         assert len(res) == 10
@@ -291,12 +291,12 @@
             starttime=datetime.utcnow(),
             endtime=timedelta(seconds=1),
             realtime=True,
-        )["data"]
+        )['data']
         assert len(res) == 0
 
         res = csp.run(
             get_data, KafkaStartOffset.START_TIME, 10, starttime=min_time, endtime=timedelta(seconds=30), realtime=True
-        )["data"]
+        )['data']
         assert len(res) == 10
 
         # Test sim playback time as well
@@ -307,15 +307,15 @@
         expected = [x for x in all_data if x[1].dt >= stime]
         res = csp.run(
             get_data, stime, len(expected), starttime=datetime.utcnow(), endtime=timedelta(seconds=30), realtime=True
-        )["data"]
+        )['data']
         assert len(res) == len(expected)
 
         res = csp.run(
             get_data, timedelta(seconds=0), len(expected), starttime=stime, endtime=timedelta(seconds=30), realtime=True
-        )["data"]
+        )['data']
         assert len(res) == len(expected)
 
-    @pytest.mark.skipif(not os.environ.get("CSP_TEST_KAFKA"), reason="Skipping kafka adapter tests")
+    @pytest.mark.skipif(not os.environ.get('CSP_TEST_KAFKA'), reason='Skipping kafka adapter tests')
     def test_raw_pubsub(self, kafkaadapter):
         @csp.node
         def data(x: ts[object]) -> ts[bytes]:
@@ -332,19 +332,19 @@
             msg_mapper = RawBytesMessageMapper()
 
             done_flags = []
-            topic = f"test_str.{os.getpid()}"
+            topic = f'test_str.{os.getpid()}'
             _precreate_topic(topic)
             for symbol in symbols:
-                topic = f"test_str.{os.getpid()}"
+                topic = f'test_str.{os.getpid()}'
                 kafkaadapter.publish(msg_mapper, topic, symbol, d)
-                csp.add_graph_output(f"pub_{symbol}", d)
+                csp.add_graph_output(f'pub_{symbol}', d)
 
                 # csp.print('status', kafkaadapter.status())
 
                 sub_data = kafkaadapter.subscribe(
                     ts_type=SubData,
                     msg_mapper=RawTextMessageMapper(),
-                    field_map={"": "msg"},
+                    field_map={'': 'msg'},
                     topic=topic,
                     key=symbol,
                     push_mode=csp.PushMode.NON_COLLAPSING,
@@ -353,7 +353,7 @@
                 sub_data_bytes = kafkaadapter.subscribe(
                     ts_type=bytes,
                     msg_mapper=RawTextMessageMapper(),
-                    field_map="",
+                    field_map='',
                     topic=topic,
                     key=symbol,
                     push_mode=csp.PushMode.NON_COLLAPSING,
@@ -363,8 +363,8 @@
                 sub_data_bytes = csp.firstN(sub_data_bytes, count)
 
                 # csp.print('sub', sub_data)
-                csp.add_graph_output(f"sub_{symbol}", sub_data)
-                csp.add_graph_output(f"sub_bytes_{symbol}", sub_data_bytes)
+                csp.add_graph_output(f'sub_{symbol}', sub_data)
+                csp.add_graph_output(f'sub_bytes_{symbol}', sub_data_bytes)
 
                 done_flag = csp.count(sub_data) + csp.count(sub_data_bytes) == count * 2
                 done_flag = csp.filter(done_flag, done_flag)
@@ -374,22 +374,22 @@
             stop = csp.filter(stop, stop)
             csp.stop_engine(stop)
 
-        symbols = ["AAPL", "MSFT"]
+        symbols = ['AAPL', 'MSFT']
         count = 10
         results = csp.run(
             graph, symbols, count, starttime=datetime.utcnow(), endtime=timedelta(seconds=30), realtime=True
         )
         # print(results)
         for symbol in symbols:
-            pub = results[f"pub_{symbol}"]
-            sub = results[f"sub_{symbol}"]
-            sub_bytes = results[f"sub_bytes_{symbol}"]
+            pub = results[f'pub_{symbol}']
+            sub = results[f'sub_{symbol}']
+            sub_bytes = results[f'sub_bytes_{symbol}']
 
             assert len(sub) == count
             assert [v[1] for v in sub] == [v[1] for v in pub[:count]]
             assert [v[1] for v in sub_bytes] == [v[1] for v in pub[:count]]
 
-    @pytest.mark.skipif(not os.environ.get("CSP_TEST_KAFKA"), reason="Skipping kafka adapter tests")
+    @pytest.mark.skipif(not os.environ.get('CSP_TEST_KAFKA'), reason='Skipping kafka adapter tests')
     def test_invalid_topic(self, kafkaadapterkwargs):
         class SubData(csp.Struct):
             msg: str
@@ -400,7 +400,7 @@
         def graph_sub():
             # csp.print('status', kafkaadapter.status())
             return kafkaadapter1.subscribe(
-                ts_type=SubData, msg_mapper=RawTextMessageMapper(), field_map={"": "msg"}, topic="foobar", key="none"
+                ts_type=SubData, msg_mapper=RawTextMessageMapper(), field_map={'': 'msg'}, topic='foobar', key='none'
             )
 
         # With bug this would deadlock
@@ -410,16 +410,16 @@
 
         def graph_pub():
             msg_mapper = RawTextMessageMapper()
-            kafkaadapter2.publish(msg_mapper, x=csp.const("heyyyy"), topic="foobar", key="test_key124")
+            kafkaadapter2.publish(msg_mapper, x=csp.const('heyyyy'), topic='foobar', key='test_key124')
 
         # With bug this would deadlock
         with pytest.raises(RuntimeError):
             csp.run(graph_pub, starttime=datetime.utcnow(), endtime=timedelta(seconds=2), realtime=True)
 
-    @pytest.mark.skipif(not os.environ.get("CSP_TEST_KAFKA"), reason="Skipping kafka adapter tests")
+    @pytest.mark.skipif(not os.environ.get('CSP_TEST_KAFKA'), reason='Skipping kafka adapter tests')
     def test_invalid_broker(self, kafkaadapterkwargs):
         dict_with_broker = kafkaadapterkwargs.copy()
-        dict_with_broker["broker"] = "foobar"
+        dict_with_broker['broker'] = 'foobar'
 
         kafkaadapter1 = KafkaAdapterManager(**dict_with_broker)
 
@@ -429,7 +429,7 @@
         # Was a bug where engine would stall
         def graph_sub():
             return kafkaadapter1.subscribe(
-                ts_type=SubData, msg_mapper=RawTextMessageMapper(), field_map={"": "msg"}, topic="foobar", key="none"
+                ts_type=SubData, msg_mapper=RawTextMessageMapper(), field_map={'': 'msg'}, topic='foobar', key='none'
             )
 
         # With bug this would deadlock
@@ -440,13 +440,13 @@
 
         def graph_pub():
             msg_mapper = RawTextMessageMapper()
-            kafkaadapter2.publish(msg_mapper, x=csp.const("heyyyy"), topic="foobar", key="test_key124")
+            kafkaadapter2.publish(msg_mapper, x=csp.const('heyyyy'), topic='foobar', key='test_key124')
 
         # With bug this would deadlock
         with pytest.raises(RuntimeError):
             csp.run(graph_pub, starttime=datetime.utcnow(), endtime=timedelta(seconds=2), realtime=True)
 
-    @pytest.mark.skipif(not os.environ.get("CSP_TEST_KAFKA"), reason="Skipping kafka adapter tests")
+    @pytest.mark.skipif(not os.environ.get('CSP_TEST_KAFKA'), reason='Skipping kafka adapter tests')
     def test_meta_field_map_tick_timestamp_from_field(self, kafkaadapterkwargs):
         class SubData(csp.Struct):
             msg: str
@@ -458,16 +458,83 @@
             return kafkaadapter1.subscribe(
                 ts_type=SubData,
                 msg_mapper=RawTextMessageMapper(),
-                meta_field_map={"timestamp": "dt"},
-                topic="foobar",
-                tick_timestamp_from_field="dt",
+                meta_field_map={'timestamp': 'dt'},
+                topic='foobar',
+                tick_timestamp_from_field='dt',
             )
 
         with pytest.raises(ValueError):
             csp.run(graph_sub, starttime=datetime.utcnow(), endtime=timedelta(seconds=2), realtime=True)
 
-    @pytest.mark.skipif(not os.environ.get("CSP_TEST_KAFKA"), reason="Skipping kafka adapter tests")
-<<<<<<< HEAD
+    def test_conf_options(self):
+        mgr = KafkaAdapterManager(
+            'broker123',
+            rd_kafka_conf_options={'test': 'a'},
+            rd_kafka_consumer_conf_options={'consumer_test': 'b'},
+            rd_kafka_producer_conf_options={'producer_test': 'c'},
+        )
+        assert mgr._properties['rd_kafka_conf_properties']['test'] == 'a'
+        assert mgr._properties['rd_kafka_consumer_conf_properties']['consumer_test'] == 'b'
+        assert mgr._properties['rd_kafka_producer_conf_properties']['producer_test'] == 'c'
+
+        pytest.raises(ValueError, KafkaAdapterManager, 'broker123', rd_kafka_consumer_conf_options={'group.id': 'b'})
+
+    @pytest.mark.skipif(not os.environ.get('CSP_TEST_KAFKA'), reason='Skipping kafka adapter tests')
+    def test_push_mode(self, kafkaadapter, kafkabroker):
+        class BasicData(csp.Struct):
+            a: int
+            b: bool
+
+        topic = f'test_burst.{os.getpid()}'
+        _precreate_topic(topic)
+        msg_mapper = JSONTextMessageMapper(datetime_type=DateTimeType.UINT64_MICROS)
+        count = 10
+
+        def pub_graph():
+            i = csp.count(csp.timer(timedelta(seconds=0.1)))
+            struct = BasicData.collectts(a=i, b=(i > 0))
+            kafkaadapter.publish(msg_mapper, topic, 'foo', struct)
+            stop = csp.count(struct) == count
+            stop = csp.filter(stop, stop)
+            csp.stop_engine(stop)
+
+        csp.run(pub_graph, starttime=datetime.utcnow(), endtime=timedelta(seconds=5), realtime=True)
+
+        def sub_graph():
+            kafkaadapter = KafkaAdapterManager(broker=kafkabroker, start_offset=KafkaStartOffset.EARLIEST)
+            stop_flags = []
+            for key, push_mode in (
+                ('burst', csp.PushMode.BURST),
+                ('last', csp.PushMode.LAST_VALUE),
+            ):
+                data = kafkaadapter.subscribe(
+                    BasicData,
+                    msg_mapper=msg_mapper,
+                    topic=topic,
+                    key='foo',
+                    push_mode=push_mode,
+                )
+                csp.add_graph_output(key, data)
+                stop_flags.append(csp.count(data) == 1)
+
+            stop = csp.and_(*stop_flags)
+            csp.stop_engine(csp.filter(stop, stop))
+
+        res = csp.run(sub_graph, starttime=datetime.utcnow(), endtime=timedelta(seconds=5), realtime=True)
+        burst = res['burst']
+        assert len(burst) == 1
+        assert isinstance(burst[0][1], list)
+        assert len(burst[0][1]) == 10
+        assert all([rv == BasicData(a=i + 1, b=True) for i, rv in enumerate(burst[0][1])])
+
+        last = res['last']
+        assert len(last) == 1
+        assert isinstance(last[0][1], BasicData)
+        assert last[0][1] == BasicData(a=count, b=True)
+
+        # non-collapsing is tested in other tests
+
+    @pytest.mark.skipif(not os.environ.get('CSP_TEST_KAFKA'), reason='Skipping kafka adapter tests')
     def test_avro_basic(self, kafkaadapter):
         """Test basic Avro publish functionality similar to JSON test"""
 
@@ -477,7 +544,7 @@
                 return csp.now()
 
         # Define Avro schema for MyData struct
-        avro_schema = '''
+        avro_schema = """
         {
             "type": "record",
             "name": "MyData",
@@ -489,7 +556,7 @@
                 {"name": "dt", "type": "long"}
             ]
         }
-        '''
+        """
 
         def graph(symbols: list, count: int):
             b = csp.merge(
@@ -498,24 +565,21 @@
             )
             i = csp.count(csp.timer(timedelta(seconds=0.15)))
             d = csp.count(csp.timer(timedelta(seconds=0.2))) / 2.0
-            s = csp.sample(csp.timer(timedelta(seconds=0.4)), csp.const("STRING"))
+            s = csp.sample(csp.timer(timedelta(seconds=0.4)), csp.const('STRING'))
             dt = curtime(b)
 
             struct = MyData.collectts(b=b, i=i, d=d, s=s, dt=dt)
 
-            msg_mapper = AvroMessageMapper(
-                avro_schema=avro_schema,
-                datetime_type=DateTimeType.UINT64_MICROS
-            )
+            msg_mapper = AvroMessageMapper(avro_schema=avro_schema, datetime_type=DateTimeType.UINT64_MICROS)
 
             done_flags = []
-            topic = f"avro_mktdata.{os.getpid()}"
+            topic = f'avro_mktdata.{os.getpid()}'
             _precreate_topic(topic)
             for symbol in symbols:
-                kafkaadapter.publish(msg_mapper, topic, ["s"], struct)
+                kafkaadapter.publish(msg_mapper, topic, ['s'], struct)
 
                 # Collect published data for comparison
-                csp.add_graph_output(f"pub_{symbol}", struct)
+                csp.add_graph_output(f'pub_{symbol}', struct)
 
                 done_flag = csp.count(struct) == count
                 done_flag = csp.filter(done_flag, done_flag)
@@ -525,7 +589,7 @@
             stop = csp.filter(stop, stop)
             csp.stop_engine(stop)
 
-        symbols = ["AAPL", "MSFT"]
+        symbols = ['AAPL', 'MSFT']
         count = 20
         results = csp.run(
             graph, symbols, count, starttime=datetime.utcnow(), endtime=timedelta(seconds=30), realtime=True
@@ -533,14 +597,14 @@
 
         # Verify data was published
         for symbol in symbols:
-            pub = results[f"pub_{symbol}"]
+            pub = results[f'pub_{symbol}']
             assert len(pub) == count
 
-    @pytest.mark.skipif(not os.environ.get("CSP_TEST_KAFKA"), reason="Skipping kafka adapter tests")
+    @pytest.mark.skipif(not os.environ.get('CSP_TEST_KAFKA'), reason='Skipping kafka adapter tests')
     def test_avro_field_map(self, kafkaadapter):
         """Test Avro publish with field mapping"""
 
-        avro_schema = '''
+        avro_schema = """
         {
             "type": "record",
             "name": "MappedData",
@@ -549,7 +613,7 @@
                 {"name": "mapped_text", "type": "string"}
             ]
         }
-        '''
+        """
 
         class SourceData(csp.Struct):
             value: int
@@ -557,40 +621,35 @@
 
         def graph(count: int):
             value = csp.count(csp.timer(timedelta(seconds=0.1)))
-            text = csp.sample(value, csp.const("hello"))
+            text = csp.sample(value, csp.const('hello'))
 
             struct = SourceData.collectts(value=value, text=text)
 
-            msg_mapper = AvroMessageMapper(
-                avro_schema=avro_schema,
-                datetime_type=DateTimeType.UINT64_NANOS
-            )
+            msg_mapper = AvroMessageMapper(avro_schema=avro_schema, datetime_type=DateTimeType.UINT64_NANOS)
 
             # Map struct fields to different Avro field names
-            field_map = {"value": "mapped_value", "text": "mapped_text"}
-
-            topic = f"avro_field_map.{os.getpid()}"
+            field_map = {'value': 'mapped_value', 'text': 'mapped_text'}
+
+            topic = f'avro_field_map.{os.getpid()}'
             _precreate_topic(topic)
-            kafkaadapter.publish(msg_mapper, topic, ["text"], struct, field_map=field_map)
-
-            csp.add_graph_output("pub", struct)
+            kafkaadapter.publish(msg_mapper, topic, ['text'], struct, field_map=field_map)
+
+            csp.add_graph_output('pub', struct)
 
             done_flag = csp.count(struct) == count
             done_flag = csp.filter(done_flag, done_flag)
             csp.stop_engine(done_flag)
 
         count = 10
-        results = csp.run(
-            graph, count, starttime=datetime.utcnow(), endtime=timedelta(seconds=30), realtime=True
-        )
-
-        assert len(results["pub"]) == count
-
-    @pytest.mark.skipif(not os.environ.get("CSP_TEST_KAFKA"), reason="Skipping kafka adapter tests")
+        results = csp.run(graph, count, starttime=datetime.utcnow(), endtime=timedelta(seconds=30), realtime=True)
+
+        assert len(results['pub']) == count
+
+    @pytest.mark.skipif(not os.environ.get('CSP_TEST_KAFKA'), reason='Skipping kafka adapter tests')
     def test_avro_array_types(self, kafkaadapter):
         """Test Avro publish with array types"""
 
-        avro_schema = '''
+        avro_schema = """
         {
             "type": "record",
             "name": "ArrayData",
@@ -600,7 +659,7 @@
                 {"name": "names", "type": {"type": "array", "items": "string"}}
             ]
         }
-        '''
+        """
 
         class ArrayData(csp.Struct):
             key: str
@@ -608,43 +667,38 @@
             names: [str]
 
         def graph(count: int):
-            key = csp.sample(csp.timer(timedelta(seconds=0.1)), csp.const("test_key"))
+            key = csp.sample(csp.timer(timedelta(seconds=0.1)), csp.const('test_key'))
             values = csp.sample(csp.timer(timedelta(seconds=0.1)), csp.const([1, 2, 3, 4, 5]))
-            names = csp.sample(csp.timer(timedelta(seconds=0.1)), csp.const(["a", "b", "c"]))
+            names = csp.sample(csp.timer(timedelta(seconds=0.1)), csp.const(['a', 'b', 'c']))
 
             struct = ArrayData.collectts(key=key, values=values, names=names)
 
-            msg_mapper = AvroMessageMapper(
-                avro_schema=avro_schema,
-                datetime_type=DateTimeType.UINT64_NANOS
-            )
-
-            topic = f"avro_arrays.{os.getpid()}"
+            msg_mapper = AvroMessageMapper(avro_schema=avro_schema, datetime_type=DateTimeType.UINT64_NANOS)
+
+            topic = f'avro_arrays.{os.getpid()}'
             _precreate_topic(topic)
-            kafkaadapter.publish(msg_mapper, topic, ["key"], struct)
-
-            csp.add_graph_output("pub", struct)
+            kafkaadapter.publish(msg_mapper, topic, ['key'], struct)
+
+            csp.add_graph_output('pub', struct)
 
             done_flag = csp.count(struct) == count
             done_flag = csp.filter(done_flag, done_flag)
             csp.stop_engine(done_flag)
 
         count = 10
-        results = csp.run(
-            graph, count, starttime=datetime.utcnow(), endtime=timedelta(seconds=30), realtime=True
-        )
-
-        assert len(results["pub"]) == count
-
-        for _, data in results["pub"]:
+        results = csp.run(graph, count, starttime=datetime.utcnow(), endtime=timedelta(seconds=30), realtime=True)
+
+        assert len(results['pub']) == count
+
+        for _, data in results['pub']:
             assert data.values == [1, 2, 3, 4, 5]
-            assert data.names == ["a", "b", "c"]
-
-    @pytest.mark.skipif(not os.environ.get("CSP_TEST_KAFKA"), reason="Skipping kafka adapter tests")
+            assert data.names == ['a', 'b', 'c']
+
+    @pytest.mark.skipif(not os.environ.get('CSP_TEST_KAFKA'), reason='Skipping kafka adapter tests')
     def test_avro_nullable_fields(self, kafkaadapter):
         """Test Avro publish with nullable (union) fields - some messages have nulls, some don't"""
 
-        avro_schema = '''
+        avro_schema = """
         {
             "type": "record",
             "name": "NullableData",
@@ -655,7 +709,7 @@
                 {"name": "optional_text", "type": ["null", "string"], "default": null}
             ]
         }
-        '''
+        """
 
         class NullableData(csp.Struct):
             key: str
@@ -672,123 +726,54 @@
                 s_count += 1
                 if s_count % 3 == 0:
                     # Every 3rd message: both optional fields are Unset
-                    return NullableData(key=f"msg_{s_count}", required_value=s_count)
+                    return NullableData(key=f'msg_{s_count}', required_value=s_count)
                 elif s_count % 3 == 1:
                     # Every 1st message: only optional_value is set
-                    return NullableData(key=f"msg_{s_count}", required_value=s_count, optional_value=s_count * 10)
+                    return NullableData(key=f'msg_{s_count}', required_value=s_count, optional_value=s_count * 10)
                 else:
                     # Every 2nd message: both optional fields are set
-                    return NullableData(key=f"msg_{s_count}", required_value=s_count, optional_value=s_count * 10, optional_text=f"text_{s_count}")
+                    return NullableData(
+                        key=f'msg_{s_count}',
+                        required_value=s_count,
+                        optional_value=s_count * 10,
+                        optional_text=f'text_{s_count}',
+                    )
 
         def graph(count: int):
             trigger = csp.count(csp.timer(timedelta(seconds=0.1)))
             struct = create_nullable_structs(trigger)
 
-            msg_mapper = AvroMessageMapper(
-                avro_schema=avro_schema,
-                datetime_type=DateTimeType.UINT64_NANOS
-            )
-
-            topic = f"avro_nullable.{os.getpid()}"
+            msg_mapper = AvroMessageMapper(avro_schema=avro_schema, datetime_type=DateTimeType.UINT64_NANOS)
+
+            topic = f'avro_nullable.{os.getpid()}'
             _precreate_topic(topic)
-            kafkaadapter.publish(msg_mapper, topic, ["key"], struct)
-
-            csp.add_graph_output("pub", struct)
+            kafkaadapter.publish(msg_mapper, topic, ['key'], struct)
+
+            csp.add_graph_output('pub', struct)
 
             done_flag = csp.count(struct) == count
             done_flag = csp.filter(done_flag, done_flag)
             csp.stop_engine(done_flag)
 
         count = 9
-        results = csp.run(
-            graph, count, starttime=datetime.utcnow(), endtime=timedelta(seconds=30), realtime=True
-        )
-
-        pub = results["pub"]
+        results = csp.run(graph, count, starttime=datetime.utcnow(), endtime=timedelta(seconds=30), realtime=True)
+
+        pub = results['pub']
         assert len(pub) == count
 
         for i, (_, data) in enumerate(pub, 1):
-            assert data.key == f"msg_{i}"
+            assert data.key == f'msg_{i}'
             assert data.required_value == i
 
             if i % 3 == 0:
-                assert not hasattr(data, "optional_value")
-                assert not hasattr(data, "optional_text")
+                assert not hasattr(data, 'optional_value')
+                assert not hasattr(data, 'optional_text')
             elif i % 3 == 1:
-                assert hasattr(data, "optional_value")
+                assert hasattr(data, 'optional_value')
                 assert data.optional_value == i * 10
-                assert not hasattr(data, "optional_text")
+                assert not hasattr(data, 'optional_text')
             else:
-                assert hasattr(data, "optional_value")
+                assert hasattr(data, 'optional_value')
                 assert data.optional_value == i * 10
-                assert hasattr(data, "optional_text")
-                assert data.optional_text == f"text_{i}"
-=======
-    def test_conf_options(self):
-        mgr = KafkaAdapterManager(
-            "broker123",
-            rd_kafka_conf_options={"test": "a"},
-            rd_kafka_consumer_conf_options={"consumer_test": "b"},
-            rd_kafka_producer_conf_options={"producer_test": "c"},
-        )
-        assert mgr._properties["rd_kafka_conf_properties"]["test"] == "a"
-        assert mgr._properties["rd_kafka_consumer_conf_properties"]["consumer_test"] == "b"
-        assert mgr._properties["rd_kafka_producer_conf_properties"]["producer_test"] == "c"
-
-        pytest.raises(ValueError, KafkaAdapterManager, "broker123", rd_kafka_consumer_conf_options={"group.id": "b"})
-
-    @pytest.mark.skipif(not os.environ.get("CSP_TEST_KAFKA"), reason="Skipping kafka adapter tests")
-    def test_push_mode(self, kafkaadapter, kafkabroker):
-        class BasicData(csp.Struct):
-            a: int
-            b: bool
-
-        topic = f"test_burst.{os.getpid()}"
-        _precreate_topic(topic)
-        msg_mapper = JSONTextMessageMapper(datetime_type=DateTimeType.UINT64_MICROS)
-        count = 10
-
-        def pub_graph():
-            i = csp.count(csp.timer(timedelta(seconds=0.1)))
-            struct = BasicData.collectts(a=i, b=(i > 0))
-            kafkaadapter.publish(msg_mapper, topic, "foo", struct)
-            stop = csp.count(struct) == count
-            stop = csp.filter(stop, stop)
-            csp.stop_engine(stop)
-
-        csp.run(pub_graph, starttime=datetime.utcnow(), endtime=timedelta(seconds=5), realtime=True)
-
-        def sub_graph():
-            kafkaadapter = KafkaAdapterManager(broker=kafkabroker, start_offset=KafkaStartOffset.EARLIEST)
-            stop_flags = []
-            for key, push_mode in (
-                ("burst", csp.PushMode.BURST),
-                ("last", csp.PushMode.LAST_VALUE),
-            ):
-                data = kafkaadapter.subscribe(
-                    BasicData,
-                    msg_mapper=msg_mapper,
-                    topic=topic,
-                    key="foo",
-                    push_mode=push_mode,
-                )
-                csp.add_graph_output(key, data)
-                stop_flags.append(csp.count(data) == 1)
-
-            stop = csp.and_(*stop_flags)
-            csp.stop_engine(csp.filter(stop, stop))
-
-        res = csp.run(sub_graph, starttime=datetime.utcnow(), endtime=timedelta(seconds=5), realtime=True)
-        burst = res["burst"]
-        assert len(burst) == 1
-        assert isinstance(burst[0][1], list)
-        assert len(burst[0][1]) == 10
-        assert all([rv == BasicData(a=i + 1, b=True) for i, rv in enumerate(burst[0][1])])
-
-        last = res["last"]
-        assert len(last) == 1
-        assert isinstance(last[0][1], BasicData)
-        assert last[0][1] == BasicData(a=count, b=True)
-
-        # non-collapsing is tested in other tests
->>>>>>> 0d92361f
+                assert hasattr(data, 'optional_text')
+                assert data.optional_text == f'text_{i}'