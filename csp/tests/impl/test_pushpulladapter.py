import threading
import time
import unittest
from datetime import datetime, timedelta

import csp
from csp import PushMode, ts
from csp.impl.pushpulladapter import PushGroup, PushPullInputAdapter
from csp.impl.wiring import py_pushpull_adapter_def


class MyPushPullAdapter(PushPullInputAdapter):
    def __init__(self, typ, data):
        self._data = data
        self._thread = None
        self._exc = None
        self._running = False

    def start(self, starttime, endtime):
        self._running = True
        self._thread = threading.Thread(target=self.run)
        self._thread.start()

    def stop(self):
        self._running = False
        self._thread.join()
        if self._exc:
            raise self._exc

    def run(self):
        try:
            self._run()
        except Exception as exc:
            self._exc = exc

    def _run(self):
        idx = 0
        sent_live = False
        while self._running and idx < len(self._data):
            live, t, v = self._data[idx]
            idx += 1
            diff = t - datetime.utcnow()
            if diff > timedelta(seconds=0):
                time.sleep(diff.total_seconds())
            self.push_tick(live, t, v)
            if live:
                sent_live = True
        if not sent_live:
            self.flag_replay_complete()


test_adapter = py_pushpull_adapter_def("test", MyPushPullAdapter, ts["T"], typ="T", data=list)


class TestPushPullAdapter(unittest.TestCase):
    def test_basic(self):
        class Data(csp.Struct):
            time: datetime
            value: int
            live: bool

        @csp.node
        def check(x: ts[object]):
            print(csp.now(), x)

        def graph(num_sim, num_rt, num_sim_repeats):
            start_time = datetime.utcnow() - (num_sim + 1) * timedelta(minutes=1)
            data = []
            for x in range(num_sim):
                for c in range(num_sim_repeats):
                    t = start_time + timedelta(minutes=x)
                    data.append((False, t, Data(time=t, value=x, live=False)))

            rtstart = datetime.utcnow() + timedelta(seconds=1)
            for x in range(num_sim, num_sim + num_rt):
                t = rtstart + timedelta(seconds=0.1 * x)
                data.append((True, t, Data(time=t, value=x, live=True)))

            nc = test_adapter(Data, data, push_mode=PushMode.NON_COLLAPSING)
            lv = test_adapter(Data, data, push_mode=PushMode.LAST_VALUE)
            # csp.print( 'nc', ts )
            csp.add_graph_output("nc", nc)
            csp.add_graph_output("lv", lv)

            expected_ticks = num_sim * 2 + num_rt

            stop = csp.count(nc) == expected_ticks
            csp.stop_engine(csp.filter(stop, stop))

        num_sim = 10
        num_rt = 10
        num_sim_repeats = 2

        res = csp.run(
            graph,
            num_sim,
            num_rt,
            num_sim_repeats,
            starttime=datetime.utcnow() - timedelta(hours=1),
            endtime=datetime.utcnow() + timedelta(seconds=30),
            realtime=True,
        )
        nc = res["nc"]
        lv = res["lv"]

        nc_sim = list(v for v in nc if not v[1].live)
        nc_live = list(v for v in nc if v[1].live)

        lv_sim = list(v for v in lv if not v[1].live)

        self.assertEqual(len(nc_sim), num_sim * num_sim_repeats)
        self.assertEqual(len(nc_live), num_rt)

        self.assertEqual(len(lv_sim), num_sim)

        for t, v in nc_sim:
            self.assertEqual(t, v.time)

        for t, v in nc_live:
            self.assertGreater(t, v.time)

    def test_out_of_order(self):
        """test ticking sim after live"""

        def graph():
            dt = datetime.utcnow()
            data = [(False, dt, 1), (True, dt, 2), (False, dt, 3)]

            return test_adapter(int, data)

        with self.assertRaisesRegex(RuntimeError, "tried to push a sim tick after live tick"):
            csp.run(graph, starttime=datetime.utcnow(), endtime=timedelta(seconds=10))

    def test_historical(self):
        """test only sim data"""

        def graph():
            dt = datetime.utcnow()
            data = [(False, dt, 1), (False, dt, 2), (False, dt, 3)]
            return test_adapter(int, data)

        graph_out = csp.run(graph, starttime=datetime.utcnow(), endtime=timedelta(seconds=10), realtime=False)
        result = [out[1] for out in graph_out[0]]
        self.assertEqual(result, [1, 2, 3])

    def test_adapter_engine_shutdown(self):
        class MyPushPullAdapterImpl(PushPullInputAdapter):
            def __init__(self, typ, data, shutdown_before_live):
                self._data = data
                self._thread = None
                self._running = False
                self._shutdown_before_live = shutdown_before_live

            def start(self, starttime, endtime):
                self._running = True
                self._thread = threading.Thread(target=self._run)
                self._thread.start()

            def stop(self):
                if self._running:
                    self._running = False
                    self._thread.join()

            def _run(self):
                idx = 0
                while self._running and idx < len(self._data):
                    if idx and self._shutdown_before_live:
<<<<<<< HEAD
=======
                        time.sleep(0.1)
>>>>>>> 84cc40dd
                        self.engine_shutdown("Dummy exception message")
                    t, v = self._data[idx]
                    self.push_tick(False, t, v)
                    idx += 1
                self.flag_replay_complete()

                idx = 0
                while self._running:
                    self.push_tick(True, datetime.utcnow(), len(self._data) + 1)
                    if idx and not self._shutdown_before_live:
<<<<<<< HEAD
=======
                        time.sleep(0.1)
>>>>>>> 84cc40dd
                        self.engine_shutdown("Dummy exception message")
                    idx += 1

        MyPushPullAdapter = py_pushpull_adapter_def(
            "MyPushPullAdapter", MyPushPullAdapterImpl, ts["T"], typ="T", data=list, shutdown_before_live=bool
        )

        @csp.graph
        def graph(shutdown_before_live: bool):
            data = [(datetime(2020, 1, 1, 2), 1), (datetime(2020, 1, 1, 3), 2)]
            adapter = MyPushPullAdapter(int, data, shutdown_before_live)
            csp.print("adapter", adapter)

        with self.assertRaisesRegex(Exception, "Dummy exception message"):
            csp.run(graph, True, starttime=datetime(2020, 1, 1, 1))
        with self.assertRaisesRegex(Exception, "Dummy exception message"):
            csp.run(
                graph,
                False,
                starttime=datetime(2020, 1, 1, 1),
                endtime=datetime.utcnow() + timedelta(seconds=2),
                realtime=True,
            )


if __name__ == "__main__":
    unittest.main()<|MERGE_RESOLUTION|>--- conflicted
+++ resolved
@@ -165,10 +165,7 @@
                 idx = 0
                 while self._running and idx < len(self._data):
                     if idx and self._shutdown_before_live:
-<<<<<<< HEAD
-=======
                         time.sleep(0.1)
->>>>>>> 84cc40dd
                         self.engine_shutdown("Dummy exception message")
                     t, v = self._data[idx]
                     self.push_tick(False, t, v)
@@ -179,10 +176,7 @@
                 while self._running:
                     self.push_tick(True, datetime.utcnow(), len(self._data) + 1)
                     if idx and not self._shutdown_before_live:
-<<<<<<< HEAD
-=======
                         time.sleep(0.1)
->>>>>>> 84cc40dd
                         self.engine_shutdown("Dummy exception message")
                     idx += 1
 
