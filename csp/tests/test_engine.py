import collections
import gc
import numpy as np
import os
import pickle
import psutil
import random
import re
import sys
import time
import traceback
import typing
import unittest
from datetime import datetime, timedelta

import csp
from csp import PushMode, ts
from csp.impl.types.instantiation_type_resolver import ArgTypeMismatchError, TSArgTypeMismatchError
from csp.impl.wiring.delayed_node import DelayedNodeWrapperDef
from csp.impl.wiring.runtime import build_graph
from csp.lib import _csptestlibimpl


@csp.graph
def _dummy_graph():
    raise NotImplementedError()


@csp.node
def _dummy_node():
    raise NotImplementedError()


@csp.graph(cache=True)
def _dummy_graph_cached() -> csp.ts[float]:
    raise NotImplementedError()
    return csp.const(1)


@csp.node(cache=True)
def _dummy_node_cached() -> csp.ts[float]:
    raise NotImplementedError()
    return 1


class TestEngine(unittest.TestCase):
    def test_simple(self):
        @csp.node
        def simple(x: ts[int]) -> ts[float]:
            if csp.ticked(x):
                return x / 2.0

        def graph():
            x = csp.const(5)
            y = simple(x)
            return y

        result = csp.run(graph, starttime=datetime(2020, 2, 7, 9), endtime=datetime(2020, 2, 7, 9, 1))[0][0]
        self.assertEqual(result[0], datetime(2020, 2, 7, 9))
        self.assertEqual(result[1], 5 / 2.0)

    def test_multiple_inputs(self):
        def graph():
            x = csp.curve(int, [(timedelta(seconds=v + 1), v + 1) for v in range(4)])
            y = csp.curve(int, [(timedelta(seconds=(v + 1) * 2), v + 1) for v in range(2)])

            return csp.add(x, y)

        result = csp.run(graph, starttime=datetime(2020, 2, 7, 9))[0]
        self.assertEqual(
            result,
            [
                (datetime(2020, 2, 7, 9, 0, 2), 3),  # First tick only once x and y are valid
                (datetime(2020, 2, 7, 9, 0, 3), 4),
                (datetime(2020, 2, 7, 9, 0, 4), 6),
            ],
        )

    def test_state_noblock(self):
        def graph():
            @csp.node
            def state_no_block(x: ts[int]) -> ts[int]:
                with csp.state():
                    s_c = 0

                if csp.ticked(x):
                    s_c += x
                    return s_c

            return state_no_block(csp.curve(int, [(timedelta(seconds=v), v) for v in range(10)]))

            result = csp.run(graph, starttime=datetime(2020, 2, 7, 9))[0][-1]
            self.assertEqual(result, sum(range(10)))

    def test_state_withblock(self):
        def graph():
            @csp.node
            def state_with_block(x: ts[int], start: int) -> ts[int]:
                with csp.state():
                    s_c = start

                if csp.ticked(x):
                    s_c += x
                    return s_c

            x = csp.curve(int, [(timedelta(seconds=v), v) for v in range(10)])
            return state_with_block(x, 5)

            result = csp.run(graph, starttime=datetime(2020, 2, 7, 9))[0][-1]
            self.assertEqual(result, 5 + sum(range(10)))

    def test_stop_block(self):
        @csp.node
        def mutate_on_stop(x: ts[int], out: list):
            with csp.state():
                s_sum = 0
            with csp.stop():
                out.append(s_sum)

            if csp.ticked(x):
                s_sum += x

        out = []
        x = csp.timer(timedelta(seconds=1), 1)
        csp.run(mutate_on_stop, x, out, starttime=datetime(2020, 2, 7, 9), endtime=timedelta(seconds=10))
        self.assertEqual(out[0], 10)

    def test_alarm(self):
        @csp.node
        def alarm_node(repetition: int, cancel: bool = False) -> ts[int]:
            with csp.alarms():
                alarm = csp.alarm(int)
            with csp.start():
                for x in range(repetition):
                    handle = csp.schedule_alarm(alarm, timedelta(seconds=1), x)
                    if cancel:
                        csp.cancel_alarm(alarm, handle)

            if csp.ticked(alarm):
                csp.schedule_alarm(alarm, timedelta(seconds=1), alarm + repetition)
                return alarm

        result = csp.run(alarm_node(1), starttime=datetime(2020, 2, 7, 9), endtime=timedelta(seconds=10))[0]
        self.assertEqual(len(result), 10)
        self.assertEqual([v[1] for v in result], list(range(10)))

        result = csp.run(alarm_node(2), starttime=datetime(2020, 2, 7, 9), endtime=timedelta(seconds=10))[0]
        self.assertEqual(len(result), 20)
        self.assertEqual([v[1] for v in result], list(range(20)))

        result = csp.run(alarm_node(1, True), starttime=datetime(2020, 2, 7, 9), endtime=timedelta(seconds=10))[0]
        self.assertEqual(len(result), 0)

        result = csp.run(alarm_node(2, True), starttime=datetime(2020, 2, 7, 9), endtime=timedelta(seconds=10))[0]
        self.assertEqual(len(result), 0)

        @csp.node
        def reschedule_node() -> ts[int]:
            with csp.alarms():
                main = csp.alarm(bool)
                rescheduled = csp.alarm(int)
            with csp.state():
                s_handle = None
                s_expected_time = None

            # TEst will reschedule the alarm twice before allowing it to trigger
            with csp.start():
                csp.schedule_alarm(main, timedelta(seconds=1), True)
                s_handle = csp.schedule_alarm(rescheduled, timedelta(seconds=10), 123)
                s_expected_time = csp.now() + timedelta(seconds=5)

            if csp.ticked(main):
                if csp.num_ticks(main) == 1:
                    csp.schedule_alarm(main, timedelta(seconds=1), True)
                    # closer execution, start + 10 -> start + (1+2)
                    s_handle = csp.reschedule_alarm(rescheduled, s_handle, timedelta(seconds=2))
                else:
                    # further execeution, start + (1+2) -> start + ( 2 + 3)
                    s_handle = csp.reschedule_alarm(rescheduled, s_handle, timedelta(seconds=3))

            if csp.ticked(rescheduled):
                self.assertEqual(csp.now(), s_expected_time)
                csp.stop_engine()

                # verify exception
                with self.assertRaisesRegex(ValueError, "attempting to reschedule expired handle"):
                    csp.reschedule_alarm(rescheduled, s_handle, timedelta(seconds=1))

                return rescheduled

        result = csp.run(reschedule_node, starttime=datetime(2020, 2, 7, 9), endtime=timedelta(seconds=120))[0]
        self.assertEqual(result[0][1], 123)

        # Test for bug "Cant cancel/reschedule non-collapsed alarms"
        @csp.node
        def node() -> ts[int]:
            with csp.alarms():
                main = csp.alarm(int)
            with csp.state():
                s_handle = None

            with csp.start():
                for i in range(10):
                    h = csp.schedule_alarm(main, timedelta(), i)
                    if i == 5:
                        s_handle = h

            if csp.ticked(main):
                self.assertNotEqual(main, 5)
                # By 3, 5 should be deferred
                if main == 3:
                    csp.cancel_alarm(main, s_handle)

                return 1

        csp.run(node, starttime=datetime(2020, 2, 7, 9), endtime=timedelta(seconds=1))

    def test_active_passive(self):
        @csp.node
        def active_passive(x: ts[int], y: ts[int]) -> ts[int]:
            if csp.ticked(y):
                if csp.num_ticks(y) % 2 == 1:
                    # intentionally testing multiple calls
                    csp.make_passive(x)
                    csp.make_passive(x)
                    csp.make_passive(x)
                else:
                    csp.make_active(x)
                    csp.make_active(x)

            if csp.ticked(x):
                return x

        x = csp.count(csp.timer(timedelta(seconds=1), True))
        y = csp.count(csp.timer(timedelta(seconds=1.01), True))
        result = csp.run(active_passive(x, y), starttime=datetime(2020, 2, 7, 9), endtime=timedelta(seconds=10))[0]
        self.assertEqual(
            result,
            [
                (datetime(2020, 2, 7, 9, 0, 1), 1),
                (datetime(2020, 2, 7, 9, 0, 3), 3),
                (datetime(2020, 2, 7, 9, 0, 5), 5),
                (datetime(2020, 2, 7, 9, 0, 7), 7),
                (datetime(2020, 2, 7, 9, 0, 9), 9),
            ],
        )

        @csp.node
        def active_passive(x: ts[int]) -> csp.Outputs(x=ts[int], active=ts[bool]):
            with csp.alarms():
                alarm = csp.alarm(bool)
            with csp.start():
                csp.schedule_alarm(alarm, timedelta(seconds=1), True)

            if csp.ticked(alarm):
                # Skew to get to 0
                if random.random() > 0.7:
                    csp.make_active(x)
                    csp.output(active=True)
                else:
                    csp.make_passive(x)
                    csp.output(active=False)

                csp.schedule_alarm(alarm, timedelta(seconds=1), True)

            if csp.ticked(x):
                csp.output(x=x)

        @csp.node
        def checkActiveTick(x_orig: ts[int], x: ts[int], active: ts[bool]):
            if csp.ticked(x_orig) and csp.valid(active):
                self.assertEqual(active, csp.ticked(x), (csp.now(), x_orig))

        def g():
            # intentionally misalign the input tick, we dont want it to tick at the same time as the alarm switch for this test
            x = csp.count(csp.timer(timedelta(seconds=1.0 / 3.0)))

            with csp.memoize(False):
                # Create a duplicate input so that we dont keep x active in checkActiveTick
                # we want to force consumers to go to and from 0
                x_dup = csp.count(csp.timer(timedelta(seconds=1.0 / 3.0)))
                # We want to exercise the consumer vector empty/single/vector logic
                # Ensure we create multiple consumers by turning off memoization
                for i in range(5):
                    res = active_passive(x)
                    checkActiveTick(x_dup, res.x, res.active)

        seed = int(time.time())
        print("USING SEED", seed)
        random.seed(seed)
        csp.run(g, starttime=datetime(2022, 7, 26), endtime=timedelta(minutes=30))

    def test_node_csp_count(self):
        @csp.node
        def count(x: ts[int]) -> ts[int]:
            if csp.ticked(x):
                return csp.num_ticks(x)

        x = csp.count(csp.timer(timedelta(seconds=1), True))
        result = csp.run(x, starttime=datetime(2020, 2, 7, 9), endtime=timedelta(seconds=10))[0]
        self.assertEqual([v[1] for v in result], list(range(1, 11)))

    def test_named_outputs(self):
        @csp.node
        def split(x: ts[int]) -> csp.Outputs(even=ts[int], odd=ts[int]):
            if csp.ticked(x):
                if x % 2 == 0:
                    csp.output(even=x)
                else:
                    csp.output(odd=x)

        x = csp.count(csp.timer(timedelta(seconds=1), True))
        result = csp.run(split, x, starttime=datetime(2020, 2, 7, 9), endtime=timedelta(seconds=10))
        self.assertEqual([v[1] for v in result["even"]], list(range(2, 11, 2)))
        self.assertEqual([v[1] for v in result["odd"]], list(range(1, 10, 2)))

    def test_named_return(self):
        @csp.node
        def split(x: ts[int]) -> csp.Outputs(even=ts[int], odd=ts[int]):
            if csp.ticked(x):
                if x % 2 == 0:
                    return csp.output(even=x)
                return csp.output(odd=x)

        x = csp.count(csp.timer(timedelta(seconds=1), True))
        result = csp.run(split, x, starttime=datetime(2020, 2, 7, 9), endtime=timedelta(seconds=10))
        self.assertEqual([v[1] for v in result["even"]], list(range(2, 11, 2)))
        self.assertEqual([v[1] for v in result["odd"]], list(range(1, 10, 2)))

    def test_single_csp_output(self):
        @csp.node
        def count(x: ts[int]) -> ts[int]:
            if csp.ticked(x):
                csp.output(csp.num_ticks(x) * 2)

        x = csp.timer(timedelta(seconds=1), True)
        result = csp.run(count, x, starttime=datetime(2020, 2, 7, 9), endtime=timedelta(seconds=10))[0]
        self.assertEqual([v[1] for v in result], list(x * 2 for x in range(1, 11)))

    def test_single_csp_numpy_output(self):
        @csp.node
        def count(x: ts[int]) -> ts[int]:
            if csp.ticked(x):
                csp.output(csp.num_ticks(x) * 2)

        x = csp.timer(timedelta(seconds=1), True)
        result = csp.run(count, x, starttime=datetime(2020, 2, 7, 9), endtime=timedelta(seconds=10), output_numpy=True)[
            0
        ]
        expected_times = np.array(
            list(np.datetime64(datetime(2020, 2, 7, 9) + timedelta(seconds=x)) for x in range(1, 11))
        )
        self.assertTrue(np.array_equal(result[0], expected_times))
        self.assertEqual(result[1].tolist(), list(x * 2 for x in range(1, 11)))

    def test_multi_csp_numpy_output(self):
        @csp.graph
        def my_graph():
            csp.add_graph_output("a", csp.const("foo"))
            csp.add_graph_output("b", csp.merge(csp.const(1), csp.const(2, timedelta(seconds=1))))

        result = csp.run(my_graph, starttime=datetime(2021, 6, 21), output_numpy=True)

        res1 = result["a"]
        expected_times_1 = np.array([np.datetime64(datetime(2021, 6, 21))])
        self.assertTrue(np.array_equal(res1[0], expected_times_1))
        self.assertEqual(res1[1].tolist(), ["foo"])

        res2 = result["b"]
        expected_times_2 = np.array([np.datetime64(datetime(2021, 6, 21) + timedelta(seconds=x)) for x in (0, 1)])
        self.assertTrue(np.array_equal(res2[0], expected_times_2))
        self.assertEqual(res2[1].tolist(), [1, 2])

    def test_single_valued_csp_numpy_output(self):
        # these are a special case where, due to optimization, there is no buffer so we only need the last value
        class Foo:
            pass

        foo = Foo()

        @csp.graph
        def g():
            csp.add_graph_output("a", csp.const("a"), tick_count=1)
            csp.add_graph_output("b", csp.count(csp.timer(timedelta(seconds=1), 1)), tick_count=1)
            csp.add_graph_output("c", csp.const(foo), tick_count=1)
            csp.add_graph_output("d", csp.const(datetime(2020, 1, 1)), tick_count=1)
            csp.add_graph_output("e", csp.const(timedelta(seconds=1)), tick_count=1)

        res = csp.run(g, starttime=datetime(2020, 1, 1), endtime=timedelta(seconds=2), output_numpy=True)

        # times
        exp_time_1 = np.array([np.datetime64(datetime(2020, 1, 1))])
        for out in ["a", "c", "d", "e"]:
            self.assertTrue(np.array_equal(res[out][0], exp_time_1))
        exp_time_2 = np.array([np.datetime64(datetime(2020, 1, 1) + timedelta(seconds=2))])
        self.assertTrue(np.array_equal(res["b"][0], exp_time_2))

        # values
        self.assertEqual(res["a"][1].tolist(), ["a"])
        self.assertEqual(res["b"][1].tolist(), [2])
        self.assertEqual(res["c"][1].tolist(), [foo])
        self.assertTrue(np.array_equal(res["d"][1], exp_time_1))
        self.assertTrue(np.array_equal(res["e"][1], np.array([np.timedelta64(timedelta(seconds=1))])))

    def test_single_csp_return(self):
        @csp.node
        def count(x: ts[int]) -> ts[int]:
            if csp.ticked(x):
                return csp.output(csp.num_ticks(x) * 2)

        x = csp.timer(timedelta(seconds=1), True)
        result = csp.run(count, x, starttime=datetime(2020, 2, 7, 9), endtime=timedelta(seconds=10))[0]
        self.assertEqual([v[1] for v in result], list(x * 2 for x in range(1, 11)))

    def test_csp_now(self):
        @csp.node
        def times(x: ts[bool]) -> ts[datetime]:
            if csp.ticked(x):
                return csp.now()

        x = csp.timer(timedelta(seconds=1), True)
        result = csp.run(times(x), starttime=datetime(2020, 2, 7, 9), endtime=timedelta(seconds=10))[0]
        self.assertEqual([v[0] for v in result], [v[1] for v in result])

    def test_stop_engine(self):
        @csp.node
        def stop(x: ts[bool]) -> ts[bool]:
            if csp.ticked(x):
                if csp.num_ticks(x) == 5:
                    csp.stop_engine()
                return x

        result = csp.run(stop, csp.timer(timedelta(seconds=1)), starttime=datetime(2020, 5, 19))[0]
        self.assertEqual(len(result), 5)

    def test_class_member_node(self):
        class ClassWithNodes:
            def __init__(self):
                self._data = []

            @csp.node
            def member_node(self: object, x: ts[int]):
                """it is NOT recommended to mutate state in a node!!"""
                if csp.ticked(x):
                    self._data.append(x)

        c = ClassWithNodes()

        def graph():
            x = c.member_node(csp.count(csp.timer(timedelta(seconds=1), True)))

        csp.run(graph, starttime=datetime(2020, 2, 7, 9), endtime=timedelta(seconds=10))
        self.assertEqual(c._data, list(range(1, 11)))

    def test_duplicate_outputs(self):
        def graph():
            csp.add_graph_output(0, csp.const(1))
            return csp.const(2)

        with self.assertRaisesRegex(ValueError, 'graph output key "0" is already bound'):
            csp.run(graph, starttime=datetime.now())

    def test_with_support(self):
        # This test case tests a parsing bug that we had, where "with" statement at the main function block was causing parse error
        class ValueSetter(object):
            def __init__(self, l: typing.List[int]):
                self._l = l

            def __enter__(self):
                self._l.append(1)

            def __exit__(self, exc_type, exc_val, exc_tb):
                self._l.append(2)

        @csp.node
        def my_node(inp: ts[bool]) -> ts[[int]]:
            with csp.state():
                l = []
            with ValueSetter(l):
                return l

        def graph():
            csp.add_graph_output("my_node", my_node(csp.timer(timedelta(seconds=1))))

        res = csp.run(graph, starttime=datetime(2020, 1, 1), endtime=timedelta(seconds=3))
        self.assertEqual(res["my_node"][-1][1], [1, 2, 1, 2, 1])
        self.assertEqual(res["my_node"][-2][1], [1, 2, 1])
        self.assertEqual(res["my_node"][-3][1], [1])

    def test_bugreport_csp28(self):
        """bug where non-basket inputs after basket inputs were not being assigne dproperly in c++"""

        @csp.node
        def buggy(basket: [ts[int]], x: ts[bool]) -> ts[bool]:
            if csp.ticked(x) and csp.valid(x):
                return x

        result = csp.run(buggy, [csp.const(1, delay=timedelta(seconds=1))], csp.const(True), starttime=datetime.now())[
            0
        ]
        self.assertEqual(len(result), 1)

    def test_output_validation(self):
        from csp.impl.wiring import CspParseError

        with self.assertRaisesRegex(CspParseError, "returning from node without any outputs defined"):

            @csp.node
            def n(x: ts[bool]):
                return 1

        with self.assertRaisesRegex(CspParseError, "returning from node without any outputs defined"):

            @csp.node
            def n(x: ts[bool]):
                csp.output(1)

        with self.assertRaisesRegex(CspParseError, "unrecognized output 'x'"):

            @csp.node
            def n(x: ts[bool]) -> ts[bool]:
                csp.output(x=1)

        with self.assertRaisesRegex(
            CspParseError, "node has __outputs__ defined but no return or csp.output statements"
        ):

            @csp.node
            def n(x: ts[bool]) -> ts[bool]:
                pass

        with self.assertRaisesRegex(CspParseError, "output 'y' is never returned"):

            @csp.node
            def n(x: ts[bool]) -> csp.Outputs(x=ts[bool], y=ts[bool]):
                csp.output(x=5)

        with self.assertRaisesRegex(CspParseError, "output 'y' is never returned"):

            @csp.node
            def n(x: ts[bool]) -> csp.Outputs(x=ts[bool], y=ts[bool]):
                return csp.output(x=5)

        with self.assertRaisesRegex(KeyError, "Output y is not returned from the graph"):

            @csp.graph
            def g() -> csp.Outputs(x=ts[int], y=ts[int]):
                return csp.output(x=csp.const(1), z=csp.const(3))

            csp.run(g, starttime=datetime.now(), endtime=timedelta(seconds=1))

    def test_access_before_valid(self):
        @csp.node
        def foo(x: ts[int], y: ts[int]):
            print(x + y)

        major, minor, *rest = sys.version_info
        if major >= 3 and minor >= 11:
            expected_str = "cannot access local variable"
        else:
            expected_str = "referenced before assignment"
        with self.assertRaisesRegex(UnboundLocalError, expected_str):
            csp.run(foo, csp.const(1), csp.const(1, delay=timedelta(1)), starttime=datetime.utcnow())

    def test_cell_access(self):
        '''was a bug "PyNode crashes on startup when cellvars are generated"'''

        # All types of ts inputs as cellvars, no args
        @csp.node
        def node(x: ts[int], y: [ts[int]], x2: ts[int], y2: [ts[int]], s: int) -> csp.Outputs(o1=ts[int], o2=ts[int]):
            with csp.state():
                s_1 = 1
                s_2 = 2

            ## Force as many combinations of locals vs cellvars as we can
            xl = lambda: x2
            yl = lambda: y2[0]
            ol = lambda v: csp.output(o2, v)
            sl = lambda: s_2
            # Node ref
            nl = lambda: csp.now()

            val = nl()
            out = xl() + yl() + sl()
            ol(out)

            csp.output(o1, 1)

        res = csp.run(
            node, csp.const(1), [csp.const(1)], csp.const(100), [csp.const(200)], 5, starttime=datetime.utcnow()
        )["o2"][0]
        self.assertEqual(res[1], 100 + 200 + 2)

        # Test arguments in cellvars werent being processed correctly

        # scalar only in cellvar
        @csp.node
        def node2(x: ts[int], s: int) -> ts[int]:
            f = lambda: s
            return x * f()

        res = csp.run(node2, csp.const(1), 5, starttime=datetime.utcnow())[0][0]
        self.assertEqual(res[1], 5)

        # scalar and ts in cellvar
        @csp.node
        def node3(x: ts[int], s: int) -> ts[int]:
            with csp.state():
                s_1 = 1
                s_2 = 2

            f = lambda: x * s
            return f()

        res = csp.run(node3, csp.const(1), 5, starttime=datetime.utcnow())[0][0]
        self.assertEqual(res[1], 5)

    def test_stop_time(self):
        '''was a bug "__stop__ csp.now() returns wrong time"'''

        @csp.node
        def t(x: ts[int], endtime: datetime):
            with csp.stop():
                self.assertEqual(csp.now(), endtime)

            if csp.ticked(x):
                pass

        st = datetime(2020, 6, 11)
        et = st + timedelta(seconds=10)
        csp.run(t, csp.timer(timedelta(seconds=1)), et, starttime=st, endtime=et)

        ## This checks that endtime aligns with time at time of a stop_engine call
        @csp.node
        def t(x: ts[int], endtime: datetime):
            with csp.alarms():
                stop = csp.alarm(bool)
            with csp.start():
                csp.schedule_alarm(stop, endtime, True)

            with csp.stop():
                self.assertEqual(csp.now(), endtime)

            if csp.ticked(stop):
                csp.stop_engine()

        st = datetime(2020, 6, 11)
        csp.run(t, csp.timer(timedelta(seconds=1)), st + timedelta(seconds=5), starttime=st, endtime=et)

    def test_duplicate_time(self):
        data = [
            (timedelta(seconds=0), 1),
            (timedelta(seconds=1), 2),
            (timedelta(seconds=1), 3),
            (timedelta(seconds=2), 4),
            (timedelta(seconds=2), 5),
            (timedelta(seconds=3), 6),
            (timedelta(seconds=4), 7),
        ]

        c = csp.curve(int, data, push_mode=csp.PushMode.NON_COLLAPSING)

        # Forcing through a node
        c = csp.filter(csp.const(True), c)
        st = datetime(2020, 1, 1)
        r = csp.run(c, starttime=st)[0]
        expected = [(st + d[0], d[1]) for d in data]
        self.assertEqual(r, expected)

        ## Test duplicate time on alarms
        @csp.node
        def alarms(data: list) -> ts[int]:
            with csp.alarms():
                tick = csp.alarm(int)
            with csp.state():
                s_index = 0
                s_start = csp.now()
            with csp.start():
                csp.schedule_alarm(tick, s_start + data[s_index][0], data[s_index][1])
                s_index += 1

            if csp.ticked(tick):
                csp.output(tick)
                if s_index < len(data):
                    csp.schedule_alarm(tick, s_start + data[s_index][0], data[s_index][1])
                    s_index += 1

        r = csp.run(alarms, data, starttime=st)[0]
        self.assertEqual(r, expected)

    def test_sim_push_mode(self):
        data = [
            (timedelta(seconds=0), 1),
            (timedelta(seconds=1), 2),
            (timedelta(seconds=1), 3),
            (timedelta(seconds=2), 4),
            (timedelta(seconds=2), 5),
            (timedelta(seconds=2), 6),
            (timedelta(seconds=3), 7),
            (timedelta(seconds=4), 8),
        ]

        def graph():
            lv = csp.curve(int, data, push_mode=csp.PushMode.LAST_VALUE)
            nc = csp.curve(int, data, push_mode=csp.PushMode.NON_COLLAPSING)
            b = csp.curve(int, data, push_mode=csp.PushMode.BURST)

            csp.add_graph_output("lv", lv)
            csp.add_graph_output("nc", nc)
            csp.add_graph_output("b", b)

        st = datetime(2020, 1, 1)
        results = csp.run(graph, starttime=st)

        self.assertEqual(results["nc"], [(st + td, v) for td, v in data])
        self.assertEqual(results["lv"], [(st + td, v) for td, v in data if v not in (2, 4, 5)])
        b = collections.defaultdict(list)
        for t, v in data:
            b[st + t].append(v)
        self.assertEqual(results["b"], list(b.items()))

    def test_managed_sim_input_pushmode(self):
        from csp.impl.adaptermanager import AdapterManagerImpl, ManagedSimInputAdapter
        from csp.impl.wiring import py_managed_adapter_def

        class TestAdapterManager:
            def __init__(self, data):
                self._data = data

            def subscribe(self, id, push_mode):
                return TestAdapter(self, int, id, push_mode=push_mode)

            def _create(self, engine, memo):
                return TestAdapterManagerImpl(engine, self)

        class TestAdapterManagerImpl(AdapterManagerImpl):
            def __init__(self, engine, adapterRep):
                super().__init__(engine)
                self._data = adapterRep._data
                self._inputs = {}
                self._idx = 0

            def start(self, starttime, endtime):
                pass

            def register_input_adapter(self, id, adapter):
                self._inputs[id] = adapter

            def process_next_sim_timeslice(self, now):
                if self._idx >= len(self._data):
                    return None

                while self._idx < len(self._data):
                    time, id, value = self._data[self._idx]
                    if time > now:
                        return time
                    self._inputs[id].push_tick(value)
                    self._idx += 1

                return None

        class TestAdapterImpl(ManagedSimInputAdapter):
            def __init__(self, managerImpl, typ, id):
                managerImpl.register_input_adapter(id, self)

        TestAdapter = py_managed_adapter_def(
            "test_adapter", TestAdapterImpl, ts["T"], TestAdapterManager, typ="T", id=str
        )

        st = datetime(2020, 6, 17)
        data = [
            (st + timedelta(seconds=1), "lv", 1),
            (st + timedelta(seconds=1), "lv", 2),
            (st + timedelta(seconds=1), "nc", 1),
            (st + timedelta(seconds=1), "nc", 2),
            (st + timedelta(seconds=1), "b", 1),
            (st + timedelta(seconds=1), "b", 2),
            (st + timedelta(seconds=2), "nc", 3),
            (st + timedelta(seconds=3), "lv", 3),
            (st + timedelta(seconds=4), "lv", 4),
            (st + timedelta(seconds=4), "lv", 5),
            (st + timedelta(seconds=4), "b", 3),
            (st + timedelta(seconds=4), "b", 4),
            (st + timedelta(seconds=4), "b", 5),
            (st + timedelta(seconds=4), "b", 6),
            (st + timedelta(seconds=5), "nc", 4),
            (st + timedelta(seconds=5), "nc", 5),
            (st + timedelta(seconds=5), "nc", 6),
            (st + timedelta(seconds=5), "b", 7),
            (st + timedelta(seconds=5), "b", 8),
            (st + timedelta(seconds=5), "b", 9),
        ]

        def graph():
            adapter = TestAdapterManager(data)

            nc = adapter.subscribe("nc", push_mode=csp.PushMode.NON_COLLAPSING)
            lv = adapter.subscribe("lv", push_mode=csp.PushMode.LAST_VALUE)
            b = adapter.subscribe("b", push_mode=csp.PushMode.BURST)

            csp.add_graph_output("nc", nc)
            csp.add_graph_output("lv", lv)
            csp.add_graph_output("b", b)

        results = csp.run(graph, starttime=st)
        self.assertEqual(results["lv"], [(v[0], v[2]) for v in data if v[1] == "lv" and v[2] not in (1, 4)])
        self.assertEqual(results["nc"], [(v[0], v[2]) for v in data if v[1] == "nc"])
        b = collections.defaultdict(list)
        for t, n, v in data:
            if n == "b":
                b[t].append(v)
        self.assertEqual(results["b"], list(b.items()))

    def test_feedback(self):
        # Dummy example
        class Request(csp.Struct):
            command: str

        class Reply(csp.Struct):
            response: str

        @csp.node
        def process_req(request: ts[Request]) -> ts[Reply]:
            with csp.alarms():
                reply = csp.alarm(Reply)
            if csp.ticked(request):
                csp.schedule_alarm(reply, timedelta(seconds=1), Reply(response="ack" + request.command))

            if csp.ticked(reply):
                return reply

        responses = []

        @csp.node
        def req_reply(command: ts[str], reply: ts[Reply]) -> ts[Request]:
            if csp.ticked(command):
                return Request(command=command)

            if csp.ticked(reply):
                responses.append((csp.now(), reply))

        @csp.graph
        def graph():
            commands = csp.curve(str, [(timedelta(seconds=x), str(x)) for x in range(10)])

            reply_fb = csp.feedback(Reply)
            requests = req_reply(commands, reply_fb.out())
            reply = process_req(requests)
            reply_fb.bind(reply)

            csp.add_graph_output("reply_fb", reply_fb.out())
            csp.add_graph_output("reply", reply)

        st = datetime(2020, 7, 7)
        results = csp.run(graph, starttime=st)
        self.assertEqual(responses, [(st + timedelta(seconds=x + 1), Reply(response="ack%s" % x)) for x in range(10)])
        self.assertEqual(responses, results["reply_fb"])
        self.assertEqual(responses, results["reply"])

        ## Test exceptions
        def graph():
            fb = csp.feedback(int)
            with self.assertRaisesRegex(
                TypeError,
                re.escape(r"""In function _bind: Expected csp.impl.types.tstype.TsType[""")
                + ".*"
                + re.escape(r"""('T')] for argument 'x', got 1 (int)"""),
            ):
                fb.bind(1)

            with self.assertRaisesRegex(
                TypeError, re.escape(r"""In function _bind: Expected ts[T] for argument 'x', got ts[str](T=int)""")
            ):
                fb.bind(csp.const("123"))

            fb.bind(csp.const(1))
            with self.assertRaisesRegex(RuntimeError, "csp.feedback is already bound"):
                fb.bind(csp.const(1))

        build_graph(graph)

        def unbound_graph():
            fb = csp.feedback(int)
            csp.print("test", fb.out())

        with self.assertRaisesRegex(RuntimeError, "unbound csp.feedback used in graph"):
            csp.run(unbound_graph, starttime=datetime.utcnow())

    def test_list_feedback_typecheck(self):
        @csp.graph
        def g() -> csp.ts[[int]]:
            fb = csp.feedback([int])
            with self.assertRaisesRegex(
                TypeError, re.escape(r"""Expected ts[T] for argument 'x', got ts[int](T=typing.List[int])""")
            ):
                fb.bind(csp.const(42))

            fb.bind(csp.const([42]))
            return fb.out()

        res = csp.run(g, starttime=datetime.utcnow())
        self.assertEqual(res[0][0][1], [42])

        # Test Typing.List which was a bug "crash on feedback tick"
        @csp.graph
        def g() -> csp.ts[typing.List[int]]:
            fb = csp.feedback(typing.List[int])
            with self.assertRaisesRegex(
                TypeError, re.escape(r"""Expected ts[T] for argument 'x', got ts[int](T=typing.List[int])""")
            ):
                fb.bind(csp.const(42))

            fb.bind(csp.const([42]))
            return fb.out()

        res = csp.run(g, starttime=datetime.utcnow())
        self.assertEqual(res[0][0][1], [42])

    def test_list_inside_callable(self):
        '''was a bug "Empty list inside callable annotation raises exception"'''

        @csp.graph
        def graph(v: typing.Dict[str, typing.Callable[[], str]]):
            pass

        csp.run(graph, {"x": (lambda v: v)}, starttime=datetime(2020, 6, 17))

    def test_tuples_as_list(self):
        '''was a bug "Support tuples as list baskets"'''

        @csp.node
        def sum_vals(inputs: [ts["T"]]) -> ts["T"]:
            if csp.ticked(inputs) and csp.valid(inputs):
                return sum((inp for inp in inputs))

        @csp.graph
        def my_graph():
            my_ts = csp.timer(timedelta(hours=1), 1)
            tuple_basket = (my_ts, my_ts)

            csp.add_graph_output("sampled", sum_vals(tuple_basket))

        g = csp.run(my_graph, starttime=datetime(2020, 3, 1, 9, 30), endtime=timedelta(hours=0, minutes=390))

    def test_node_parse_stack(self):
        '''was a bug "Node parsing exception stacks are truncated, but type errors when invoking are not."'''

        @csp.node
        def aux(tag: str, my_arg: ts["T"]):
            pass

        @csp.node
        def f(x: ts[int]):
            __out__()
            pass

        def graph():
            x = f(csp.const(1))
            aux("x", x)

        try:
            build_graph(graph)
            # Should never get here
            self.assertFalse(True)
        except Exception as e:
            self.assertIsInstance(e, TSArgTypeMismatchError)
            traceback_list = list(
                filter(lambda v: v.startswith("File"), (map(str.strip, traceback.format_exc().split("\n"))))
            )
            self.assertTrue(__file__ in traceback_list[-1])
            self.assertLessEqual(len(traceback_list), 10)
            self.assertEqual(str(e), "In function aux: Expected ts[T] for argument 'my_arg', got None")

    def test_union_type_check(self):
        '''was a bug "Add support for typing.Union in type checking layer"'''

        @csp.graph
        def graph(x: typing.Union[int, float, str]):
            pass

        build_graph(graph, 1)
        build_graph(graph, 1.1)
        build_graph(graph, "s")
        with self.assertRaisesRegex(
            TypeError,
            "In function graph: Expected typing.Union\\[int, float, str\\] for argument 'x', got \\[1.1\\] \\(list\\)",
        ):
            build_graph(graph, [1.1])

        @csp.graph
        def graph(x: ts[typing.Union[int, float, str]]):
            pass

        build_graph(graph, csp.const(1))
        build_graph(graph, csp.const(1.1))
        build_graph(graph, csp.const("s"))
        with self.assertRaisesRegex(
            TypeError,
            "In function graph: Expected ts\\[typing.Union\\[int, float, str\\]\\] for argument 'x', got ts\\[typing.List\\[float\\]\\]",
        ):
            build_graph(graph, csp.const([1.1]))

    def test_realtime_timers(self):
        """was a bug"""
        rv = csp.run(
            csp.timer,
            timedelta(seconds=1),
            starttime=datetime.utcnow(),
            endtime=timedelta(seconds=3),
            realtime=True,
            queue_wait_time=timedelta(seconds=0.001),
        )[0]
        self.assertLess(len(rv), 3)

    def test_graph_arguments_propagation(self):
        @csp.graph
        def my_graph(s: str, i: int):
            csp.add_graph_output("s", csp.const(s))
            csp.add_graph_output("i", csp.const(i))

        rv = csp.run(my_graph, s="sss", i=42, starttime=datetime.utcnow(), endtime=timedelta(seconds=1))
        self.assertEqual(1, len(rv["s"]))
        self.assertEqual(rv["s"][0][1], "sss")
        self.assertEqual(1, len(rv["i"]))
        self.assertEqual(rv["i"][0][1], 42)

        rv = csp.run(my_graph, "sss", 42, starttime=datetime.utcnow(), endtime=timedelta(seconds=1))
        self.assertEqual(1, len(rv["s"]))
        self.assertEqual(rv["s"][0][1], "sss")
        self.assertEqual(1, len(rv["i"]))
        self.assertEqual(rv["i"][0][1], 42)

    def test_caching_non_cachable_object(self):
        class Dummy:
            def __hash__(self):
                hash({})

        @csp.graph
        def sub_graph(x: Dummy) -> csp.Outputs(i=ts[int]):
            return csp.const(1)

        @csp.graph
        def my_graph():
            csp.add_graph_output("i", sub_graph(Dummy()))

        csp.run(my_graph, starttime=datetime.now())

        @csp.graph(force_memoize=True)
        def sub_graph(x: Dummy) -> csp.Outputs(i=ts[int]):
            return csp.const(1)

        @csp.graph
        def my_graph():
            csp.add_graph_output("i", sub_graph(Dummy()))

        with self.assertRaisesRegex(TypeError, "unhashable type.*"):
            csp.run(my_graph, starttime=datetime.now())

    def test_realtime_timer_lag(self):
        '''bugfix exception when timers would reschedule on a lagged engine
        "timers in realtime raise exception if they get behind"'''
        delay = timedelta(seconds=0.25)
        timer_interval = timedelta(seconds=0.1)

        @csp.node
        def lag(x: ts[int]) -> ts[datetime]:
            if csp.ticked(x):
                import time

                time.sleep(delay.total_seconds())
                return datetime.utcnow()

        @csp.graph
        def graph(count: int, allow_deviation: bool) -> ts[datetime]:
            x = lag(csp.count(csp.timer(timer_interval, allow_deviation=allow_deviation)))
            stop_cond = csp.count(x) == count
            csp.stop_engine(csp.filter(stop_cond, stop_cond))
            return x

        results = csp.run(graph, 4, False, starttime=datetime.utcnow(), endtime=timedelta(seconds=30), realtime=True)[0]
        self.assertEqual(len(results), 4)
        self.assertTrue(all((results[i][0] - results[i - 1][0]) == timer_interval for i in range(1, len(results))))
        # Assert lag from engine -> wallclock on last tick is greater than minimum expected amount
        self.assertGreater(results[-1][1] - results[-1][0], (delay - timer_interval) * len(results))

        results = csp.run(graph, 5, True, starttime=datetime.utcnow(), endtime=timedelta(seconds=30), realtime=True)[0]
        self.assertEqual(len(results), 5)
        self.assertTrue(all((results[i][0] - results[i - 1][0]) > delay for i in range(2, len(results))))

    def test_timer_exception(self):
        with self.assertRaisesRegex(ValueError, "csp.timer interval must be > 0"):
            _ = csp.timer(timedelta(0))

    def test_list_comprehension_bug(self):
        @csp.node
        def list_comprehension_bug_node(n_seconds: int, input: csp.ts["T"]) -> csp.ts[["T"]]:
            with csp.start():
                csp.set_buffering_policy(input, tick_history=timedelta(seconds=30))

            if csp.ticked(input):
                return [csp.value_at(input, timedelta(seconds=-n_seconds + i), default=0) for i in range(1)]

        @csp.graph
        def list_comprehension_bug_graph():
            curve_int = csp.curve(int, [(timedelta(seconds=i), i) for i in range(30)])
            csp.add_graph_output("Bucket", list_comprehension_bug_node(10, curve_int))

        rv = csp.run(list_comprehension_bug_graph, starttime=datetime(2020, 1, 1))["Bucket"]
        self.assertEqual([v[1][0] for v in rv[10:]], list(range(20)))

    def test_alarm_leak(self):
        """this was a leak in Scheduler.cpp"""

        @csp.node
        def generate(x: ts[object]):
            with csp.alarms():
                alarm = csp.alarm(str)

            if csp.ticked(x):
                for x in range(100):
                    csp.schedule_alarm(alarm, timedelta(seconds=1), "test")

        def graph():
            generate(csp.timer(timedelta(seconds=1)))

        proc_info = psutil.Process(os.getpid())
        start_mem = proc_info.memory_info().rss
        for _ in range(5):
            csp.run(graph, starttime=datetime(2020, 9, 24), endtime=timedelta(hours=1))
            gc.collect()
        end_mem = proc_info.memory_info().rss

        # 5MB leeway, the leak resulted in 50MB+ leak
        self.assertLess(end_mem - start_mem, 5000000)

    def test_multiple_alarms_bug(self):
        @csp.node
        def n() -> csp.ts[int]:
            with csp.alarms():
                a1 = csp.alarm(int)
                a2 = csp.alarm(int)
            with csp.start():
                csp.schedule_alarm(a1, timedelta(seconds=5), 1)
                csp.schedule_alarm(a2, timedelta(seconds=10), 2)
            if csp.ticked(a1):
                self.assertEqual(a1, 1)
                return a1
            if csp.ticked(a2):
                self.assertEqual(a2, 2)
                return a2

        @csp.graph
        def g():
            csp.add_graph_output("o", n())

        res = csp.run(g, starttime=datetime(2020, 1, 1), endtime=timedelta(seconds=10))
        self.assertEqual(res, {"o": [(datetime(2020, 1, 1, 0, 0, 5), 1), (datetime(2020, 1, 1, 0, 0, 10), 2)]})

    def test_memoize_non_comparable(self):
        class A:
            pass

        @csp.node
        def my_sink(x: ts["T"]):
            pass

        @csp.graph
        def g(o: object):
            my_sink(csp.const(1))

        csp.run(
            g,
            {A(): "f1", A(): "f2"},
            starttime=datetime(
                2020,
                1,
                1,
            ),
            endtime=timedelta(seconds=1),
        )
        csp.run(
            g,
            {A(), A()},
            starttime=datetime(
                2020,
                1,
                1,
            ),
            endtime=timedelta(seconds=1),
        )

    def test_nested_using(self):
        @csp.graph
        def g(x: "~X", y: "~Y"):
            pass

        csp.run(g.using(X=int).using(Y=float), 1, 2, starttime=datetime(2020, 1, 1), endtime=timedelta(seconds=10))
        with self.assertRaises(ArgTypeMismatchError):
            csp.run(g.using(X=int).using(Y=str), 1, 2, starttime=datetime(2020, 1, 1), endtime=timedelta(seconds=10))

    def test_null_nodes(self):
        @csp.node
        def assert_never_ticks(i: ts["T"]):
            if csp.ticked(i):
                raise RuntimeError("Unexpected ticked value")

        @csp.graph
        def g():
            assert_never_ticks.using(T=str)(csp.null_ts(str))
            assert_never_ticks(csp.null_ts(str))
            with self.assertRaises(TSArgTypeMismatchError):
                assert_never_ticks.using(T=int)(csp.null_ts(str))

        csp.run(g, starttime=datetime(2020, 1, 1), endtime=timedelta(seconds=10))

    def test_start_end_times(self):
        start_time = datetime(2020, 1, 1, 9, 31, 5, 1)
        end_time = start_time + timedelta(seconds=20)

        @csp.node
        def n():
            with csp.start():
                self.assertEqual(csp.engine_start_time(), start_time)
                self.assertEqual(csp.engine_end_time(), end_time)

        @csp.graph
        def g():
            self.assertEqual(csp.engine_start_time(), start_time)
            self.assertEqual(csp.engine_end_time(), end_time)
            n()

        csp.run(g, starttime=start_time, endtime=end_time)

        with self.assertRaisesRegex(RuntimeError, "csp graph information is not available"):
            csp.engine_start_time()

    # TODO port test to windows
    @unittest.skipIf(sys.platform == 'win32', 'tests needs windows port')
    def test_ctrl_c(self):
        pid = os.fork()
        if pid == 0:
            all_good = False
            try:
                x = csp.timer(timedelta(seconds=1), True)
                csp.run(x, starttime=datetime.utcnow(), endtime=timedelta(seconds=60), realtime=True)
            except KeyboardInterrupt:
                all_good = True

            os._exit(all_good)
        else:
            import signal
            import time

            time.sleep(1)
            os.kill(pid, signal.SIGINT)
            all_good = os.waitpid(pid, 0)

            self.assertTrue(all_good)

    def test_curve_multiple_values_same_time(self):
        '''addresses "Add support for multiple values on same timestamp for csp.curve"'''

        @csp.graph
        def g() -> csp.Outputs(o1=csp.ts[int], o2=csp.ts[int], o3=csp.ts[int]):
            values = [
                (timedelta(seconds=0), 0),
                (timedelta(seconds=0), 1),
                (timedelta(seconds=1), 2),
                (timedelta(seconds=2), 3),
                (timedelta(seconds=3), 4),
                (timedelta(seconds=3), 5),
                (timedelta(seconds=4), 6),
                (timedelta(seconds=5), 7),
                (timedelta(seconds=5), 8),
            ]
            return csp.output(
                o1=csp.curve(int, values),
                o2=csp.curve(int, values, push_mode=PushMode.NON_COLLAPSING),
                o3=csp.curve(int, values, push_mode=PushMode.LAST_VALUE),
            )

        res = csp.run(g, starttime=datetime(2020, 1, 1), endtime=timedelta(seconds=5))
        for k in ("o1", "o2"):
            times, values = zip(*res[k])
            self.assertEqual(
                times, tuple(datetime(2020, 1, 1) + timedelta(seconds=s) for s in [0, 0, 1, 2, 3, 3, 4, 5, 5])
            )
            self.assertEqual(values, tuple(range(9)))
        times, values = zip(*res["o3"])
        self.assertEqual(times, tuple(datetime(2020, 1, 1) + timedelta(seconds=s) for s in [0, 1, 2, 3, 4, 5]))
        self.assertEqual(values, (1, 2, 3, 5, 6, 8))

    def test_engine_scheduling_order(self):
        @csp.node
        def my_node(val: int) -> ts[int]:
            with csp.alarms():
                a = csp.alarm(int)
            with csp.start():
                csp.schedule_alarm(a, timedelta(seconds=0), val)
            if csp.ticked(a):
                csp.schedule_alarm(a, timedelta(seconds=1), val)
                return a

        @csp.node
        def dummy(v: ts[int]) -> ts[int]:
            return v

        @csp.graph(cache=True)
        def my_ranked_node(val: int, rank: int = 0) -> csp.Outputs(val=ts[int]):
            res = my_node(val)
            for i in range(rank):
                res = dummy(res)
            return csp.output(val=res)

        @csp.graph
        def my_graph():
            n1 = csp.curve(int, [(timedelta(seconds=i), 1) for i in range(6)])
            n2 = my_ranked_node(3).val
            n3 = my_ranked_node(6, 4).val
            n4 = my_ranked_node(5, 3).val
            n5 = csp.curve(int, [(timedelta(seconds=i), 2) for i in range(6)])
            n6 = my_ranked_node(4).val
            csp.add_graph_output("o", csp.collect([n1, n2, n3, n4, n5, n6]))

        def verify_res(res):
            for t, l in res:
                self.assertEqual(l, [1, 2, 3, 4, 5, 6])

        verify_res(csp.run(my_graph, starttime=datetime(2020, 1, 1), endtime=timedelta(seconds=5))["o"])

    def test_datetime_timedelta_ranges(self):
        """range check when converting datetime"""
        for d in [
            datetime(2020, 12, 24, 1, 2, 3, 123456),
            datetime(1970, 1, 1),
            # Negative Epochs times are not supported on windows
            datetime(1969, 5, 6, 2, 3, 4) if sys.platform != 'win32' else datetime(1970, 1, 1),
            datetime(1969, 5, 6, 2, 3, 4, 123456) if sys.platform != 'win32' else datetime(1970, 1, 1),

            # Edge cases, DateTime MIN / MAX
            datetime(1678, 1, 1) if sys.platform == "linux" else datetime(1970, 1, 1),
            datetime(2261, 12, 31, 23, 59, 59, 999999),
            timedelta(days=1, seconds=3600, microseconds=123456),
            timedelta(days=-1, seconds=3600, microseconds=123456),
        ]:
            res = csp.run(csp.const(d), starttime=datetime(2020, 12, 24))[0][0][1]
            self.assertEqual(res, d, f"date: {d}")

        # Out of bounds
        with self.assertRaisesRegex(OverflowError, "datetime 1677-09-20 00:00:00 is out of range for csp datetime"):
            d1 = datetime(1677, 9, 20)
            csp.run(csp.const(d1), starttime=datetime(2020, 12, 24))

        with self.assertRaisesRegex(OverflowError, "datetime 2262-04-12 00:00:00 is out of range for csp datetime"):
            d2 = datetime(2262, 4, 12)
            csp.run(csp.const(d2), starttime=datetime(2020, 12, 24))

        with self.assertRaisesRegex(OverflowError, "timedelta 106752 days, 0:00:00 out of range for csp timedelta"):
            td = timedelta(days=106752)
            csp.run(csp.const(td), starttime=datetime(2020, 12, 24))

        with self.assertRaisesRegex(OverflowError, "timedelta -106752 days, 0:00:00 out of range for csp timedelta"):
            td = timedelta(days=-106752)
            csp.run(csp.const(td), starttime=datetime(2020, 12, 24))

    def test_realtime_endtime(self):
        from csp.impl.pushadapter import PushInputAdapter
        from csp.impl.wiring import py_push_adapter_def

        # Ensure engine exits at end time even if no events are coming in ( ensure its not exiting due to the queue wait time setting )
        adapter = py_push_adapter_def("adapter", PushInputAdapter, ts[int])
        csp.run(
            adapter(),
            starttime=datetime.utcnow(),
            endtime=timedelta(seconds=0.5),
            realtime=True,
            queue_wait_time=timedelta(days=1),
        )

    def test_threaded_run(self):
        # simple test
        runner = csp.run_on_thread(
            csp.count, csp.timer(timedelta(seconds=1)), starttime=datetime(2021, 4, 23), endtime=timedelta(seconds=60)
        )
        res = runner.join()[0]
        self.assertEqual(len(res), 60)
        # ensure stopping doesnt try to access dead push input adapter
        runner.stop_engine()

        # realtime
        @csp.graph
        def g(count: int) -> csp.ts[int]:
            x = csp.count(csp.timer(timedelta(seconds=0.1)))
            stop = x == count
            stop = csp.filter(stop, stop)

            csp.stop_engine(stop)
            return x

        runner = csp.run_on_thread(g, 5, starttime=datetime.utcnow(), endtime=timedelta(seconds=60), realtime=True)
        res = runner.join()[0]
        self.assertEqual(len(res), 5)

        # midway stop
        runner = csp.run_on_thread(g, 50000, starttime=datetime.utcnow(), endtime=timedelta(minutes=30), realtime=True)
        import time

        time.sleep(1)
        runner.stop_engine()
        res = runner.join()[0]
        self.assertLess(len(res), 1000)

        # exception handling
        @csp.node
        def err(x: ts[object]):
            if csp.ticked(x) and csp.num_ticks(x) > 5:
                a = b

        runner = csp.run_on_thread(err, csp.timer(timedelta(seconds=0.01)), realtime=True)
        with self.assertRaisesRegex(RuntimeError, ""):
            runner.join()

    def test_int_to_float_ts_conversion(self):
        @csp.node
        def eq(i: csp.ts["T1"], f: csp.ts["T2"]):
            self.assertEqual(float(i), float(f))

        @csp.node
        def basket_wrapper(l: [csp.ts[float]], d: {str: csp.ts[float]}) -> csp.Outputs(
            l=csp.OutputBasket(typing.List[csp.ts[float]], shape_of="l"),
            d=csp.OutputBasket(typing.Dict[str, csp.ts[float]], shape_of="d"),
        ):
            if csp.ticked(l):
                ticked_value_types = set(map(type, l.tickedvalues()))
                self.assertEqual(len(ticked_value_types), 1)
                self.assertIs(next(iter(ticked_value_types)), float)
                csp.output(l=dict(l.tickeditems()))
            if csp.ticked(d):
                ticked_value_types = set(map(type, d.tickedvalues()))
                self.assertEqual(len(ticked_value_types), 1)
                self.assertIs(next(iter(ticked_value_types)), float)
                csp.output(d=dict(d.tickeditems()))

        def g():
            c_int = csp.count(csp.timer(timedelta(seconds=1)))
            c_float = csp.sample.using(T=float)(c_int, c_int)
            eq(c_int, c_float)
            basket_outputs = basket_wrapper([c_int], {"0": c_int, "1": c_int})
            eq(basket_outputs.l[0], c_float)
            eq(basket_outputs.d["0"], c_float)
            eq(basket_outputs.d["1"], c_float)

        csp.run(
            g,
            starttime=datetime(
                2021,
                1,
                1,
            ),
            endtime=timedelta(seconds=10),
        )

    def test_outputs_with_dict_naming(self):
        # This was a bug where outputs named with dict properties, ie "values", would fail to be accessed on the Outputs object
        @csp.node
        def foo(x: ts[int]) -> csp.Outputs(values=ts[int]):
            csp.output(values=x)

        def g():
            rv = foo(csp.const(5))
            return rv.values

        rv = csp.run(
            g,
            starttime=datetime(
                2021,
                1,
                1,
            ),
            endtime=timedelta(seconds=10),
        )
        self.assertEqual(rv[0][0][1], 5)

    def test_pass_none_as_ts(self):
        @csp.node
        def n(a: csp.ts[int], d: {int: csp.ts[int]}, l: [csp.ts[int]]) -> csp.ts[int]:
            if csp.ticked(a):
                return a + d[0] + l[0]

        @csp.graph
        def g(a: csp.ts[int], d: {int: csp.ts[int]}, l: [csp.ts[int]]) -> csp.ts[int]:
            if a is not None:
                return a + d[0] + l[0]
            else:
                assert d is None
                assert l is None
                return csp.const.using(T=int)(-1)

        @csp.graph
        def main(use_graph: bool, pass_null: bool) -> csp.Outputs(o=csp.ts[int]):
            inst = g if use_graph else n

            if pass_null:
                return csp.output(o=inst(None, None, None))
            else:
                return csp.output(o=inst(csp.const(1), {0: csp.const(2)}, [csp.const(3)]))

        res1 = csp.run(
            main,
            True,
            False,
            starttime=datetime(
                2021,
                1,
                1,
            ),
            endtime=timedelta(seconds=10),
        )
        self.assertEqual(res1["o"][0][1], 6)
        res2 = csp.run(
            main,
            True,
            True,
            starttime=datetime(
                2021,
                1,
                1,
            ),
            endtime=timedelta(seconds=10),
        )
        self.assertEqual(res2["o"][0][1], -1)
        res3 = csp.run(
            main,
            False,
            False,
            starttime=datetime(
                2021,
                1,
                1,
            ),
            endtime=timedelta(seconds=10),
        )
        self.assertEqual(res3["o"][0][1], 6)
        with self.assertRaises(TSArgTypeMismatchError):
            csp.run(
                main,
                False,
                True,
                starttime=datetime(
                    2021,
                    1,
                    1,
                ),
                endtime=timedelta(seconds=10),
            )

    def test_return_arg_mismatch(self):
        @csp.graph
        def my_graph(x: csp.ts[int]) -> csp.ts[str]:
            return x

        with self.assertRaises(TSArgTypeMismatchError) as ctxt:
            csp.run(my_graph, csp.const(1), starttime=datetime.utcnow())
        self.assertEqual(str(ctxt.exception), "In function my_graph: Expected ts[str] for return value, got ts[int]")

        @csp.graph
        def dictbasket_graph(x: csp.ts[int]) -> {str: csp.ts[str]}:
            return csp.output({"a": x})

        with self.assertRaises(ArgTypeMismatchError) as ctxt:
            csp.run(dictbasket_graph, csp.const(1), starttime=datetime.utcnow())
        self.assertRegex(
            str(ctxt.exception),
            "In function dictbasket_graph: Expected typing\.Dict\[str, .* for return value, got \{'a': .* \(dict\)",
        )

        @csp.graph
        def listbasket_graph(x: csp.ts[int]) -> [csp.ts[str]]:
            return csp.output([x])

        with self.assertRaises(ArgTypeMismatchError) as ctxt:
            csp.run(listbasket_graph, csp.const(1), starttime=datetime.utcnow())
        self.assertRegex(
            str(ctxt.exception),
            "In function listbasket_graph: Expected typing\.List\[.* for return value, got \[.* \(list\)",
        )

    def test_global_context(self):
        try:

            @csp.graph
            def g() -> csp.ts[int]:
                return csp.const(1)

            res1 = csp.run(
                g,
                starttime=datetime(
                    2021,
                    1,
                    1,
                ),
                endtime=timedelta(seconds=10),
            )
            c = g()
            res2 = csp.run(
                c,
                starttime=datetime(
                    2021,
                    1,
                    1,
                ),
                endtime=timedelta(seconds=10),
            )

            self.assertEqual(res1, res2)

            replace_b_with_c = False

            @csp.graph
            def g() -> csp.Outputs(a=csp.ts[int], b=csp.ts[int]):
                key = csp.curve(
                    str, [(timedelta(seconds=i), v) for i, v in enumerate(["A", "B", "A", "A", "A", "B", "C", "B"])]
                )
                value = csp.curve(int, [(timedelta(seconds=i), i) for i in range(8)])

                demux = csp.DelayedDemultiplex(value, key)
                a = demux.demultiplex("A")
                if replace_b_with_c:
                    b = demux.demultiplex("C")
                else:
                    b = demux.demultiplex("B")
                return csp.output(a=a, b=b)

            res1 = csp.run(
                g,
                starttime=datetime(
                    2021,
                    1,
                    1,
                ),
                endtime=timedelta(seconds=10),
            )
            with self.assertRaisesRegex(RuntimeError, ".*Delayed node must be created under a wiring context.*"):
                outputs = g()
            csp.new_global_context()
            outputs = g()
            res2a = csp.run(
                outputs.a,
                starttime=datetime(
                    2021,
                    1,
                    1,
                ),
                endtime=timedelta(seconds=10),
            )
            self.assertEqual(res2a[0], res1["a"])
            res2b = csp.run(
                outputs.b,
                starttime=datetime(
                    2021,
                    1,
                    1,
                ),
                endtime=timedelta(seconds=10),
            )
            self.assertEqual(res2b[0], res1["b"])
            csp.clear_global_context()
            with self.assertRaisesRegex(RuntimeError, ".*Delayed node must be created under a wiring context.*"):
                outputs = g()
            c = csp.new_global_context(False)
            with self.assertRaisesRegex(RuntimeError, ".*Delayed node must be created under a wiring context.*"):
                outputs = g()
            with c:
                outputs = g()
                res2a = csp.run(
                    outputs.a,
                    starttime=datetime(
                        2021,
                        1,
                        1,
                    ),
                    endtime=timedelta(seconds=10),
                )
                self.assertEqual(res2a[0], res1["a"])
            with self.assertRaisesRegex(RuntimeError, ".*Delayed node must be created under a wiring context.*"):
                outputs = g()
        finally:
            csp.clear_global_context()

    def test_unnamed_basket_return(self):
        @csp.node
        def n(x: {str: csp.ts["T"]}) -> csp.OutputBasket(typing.Dict[str, csp.ts["T"]], shape_of="x"):
            if csp.ticked(x):
                return csp.output({k: v for k, v in x.tickeditems()})

        @csp.node
        def n2(x: [csp.ts["T"]]) -> csp.OutputBasket(typing.List[csp.ts["T"]], shape_of="x"):
            if csp.ticked(x):
                return csp.output({k: v for k, v in x.tickeditems()})

        def g():
            res = n({"a": csp.const("v1"), "b": csp.const("v2")})
            res2 = n2(list(res.values()))
            csp.add_graph_output("a", res["a"])
            csp.add_graph_output("b", res["b"])
            csp.add_graph_output("c", res2[0])
            csp.add_graph_output("d", res2[1])

        res = csp.run(g, starttime=datetime(2021, 1, 1), endtime=timedelta(seconds=1))
        self.assertEqual(
            res,
            {
                "a": [(datetime(2021, 1, 1, 0, 0), "v1")],
                "b": [(datetime(2021, 1, 1, 0, 0), "v2")],
                "c": [(datetime(2021, 1, 1, 0, 0), "v1")],
                "d": [(datetime(2021, 1, 1, 0, 0), "v2")],
            },
        )

    def test_delayed_edge(self):
        x = csp.DelayedEdge(ts[int])
        with self.assertRaisesRegex(RuntimeError, "Encountered unbound DelayedEdge"):
            csp.run(x, starttime=datetime.utcnow(), endtime=timedelta())

        self.assertFalse(x.is_bound())
        x.bind(csp.const(123))
        self.assertTrue(x.is_bound())

        res = csp.run(x, starttime=datetime.utcnow(), endtime=timedelta())[0][0][1]
        self.assertEqual(res, 123)

        with self.assertRaisesRegex(
            RuntimeError,
            r"Attempted to bind DelayedEdge multiple times, previously bound to output from node \"csp.const\"",
        ):
            x.bind(csp.const(456))

        # Type check
        with self.assertRaisesRegex(
            TypeError, re.escape(r"""Expected ts[T] for argument 'edge', got ts[int](T=str)""")
        ):
            y = csp.DelayedEdge(ts[str])
            y.bind(csp.const(123))

        # Null default
        z = csp.DelayedEdge(ts[int], default_to_null=True)
        self.assertFalse(z.is_bound())
        res = csp.run(z, starttime=datetime.utcnow(), endtime=timedelta())[0]
        self.assertEqual(len(res), 0)
        z.bind(csp.const(123))
        res = csp.run(z, starttime=datetime.utcnow(), endtime=timedelta())[0][0][1]
        self.assertEqual(res, 123)

        # Should raise at this point
        with self.assertRaisesRegex(
            RuntimeError,
            r"Attempted to bind DelayedEdge multiple times, previously bound to output from node \"csp.const\"",
        ):
            x.bind(csp.const(456))

    def test_cyclical_graph_error(self):
        """Ensure cyclical graphs generate clear errors, can occur with delayed bindings"""

        def g():
            a = csp.DelayedCollect(int)
            b = csp.DelayedCollect(int)

            a.add_input(csp.unroll(b.output()))
            b.add_input(csp.unroll(a.output()))

            csp.add_graph_output("a", csp.unroll(a.output()) - 5)

        with self.assertRaisesRegex(
            RuntimeError,
            r"Illegal cycle found in graph, path:\n\t\*\* unroll -> collect -> unroll -> collect -> unroll \*\*  -> _binary_op -> GraphOutputAdapter",
        ):
            csp.run(g, starttime=datetime.utcnow(), endtime=timedelta())

    def test_delayed_edge_derived_type(self):
        class Base(csp.Struct):
            a: int

        class Derived(Base):
            b: float

        test_self = self

        class MyDelayedNode(DelayedNodeWrapperDef):
            def __init__(self):
                super().__init__()
                self.output = csp.DelayedEdge(csp.ts[Base])

            def copy(self):
                raise NotImplementedError()

            def _instantiate(self):
                with test_self.assertRaises(TypeError):
                    self.output.bind(csp.const(1))

                self.output.bind(csp.const(Derived(a=1, b=2)))

        @csp.graph
        def g() -> csp.ts[Base]:
            return MyDelayedNode().output

        res = csp.run(g, starttime=datetime.utcnow(), endtime=timedelta())[0][0][1]
        self.assertEqual(res, Derived(a=1, b=2))

    def test_realtime_flag(self):
        def g(expected_realtime: bool):
            self.assertEqual(expected_realtime, csp.is_configured_realtime())

        csp.run(g, False, starttime=datetime.utcnow(), endtime=timedelta())
        csp.run(g, True, starttime=datetime.utcnow(), endtime=timedelta(), realtime=True)

    def test_graph_shape_bug(self):
        """Address an assertion error bug that we had on returning list baskets with specified shape"""

        @csp.graph
        def aux(x: [ts[float]], y: {str: ts[float]}) -> csp.Outputs(
            o1=csp.OutputBasket(typing.List[ts[float]], shape_of="x"),
            o2=csp.OutputBasket(typing.Dict[str, ts[float]], shape_of="y"),
        ):
            return csp.output(o1=x, o2=y)

        @csp.graph
        def g() -> (
            csp.Outputs(o1=csp.OutputBasket(typing.List[ts[float]]), o2=csp.OutputBasket(typing.Dict[str, ts[float]]))
        ):
            res = aux([csp.const(1.0), csp.const(2.0)], {"3": csp.const(3.0), "4": csp.const(4.0)})
            return csp.output(o1=res.o1, o2=res.o2)

        res = csp.run(g, starttime=datetime.now(), endtime=timedelta(seconds=10))
        self.assertEqual([v[0][1] for v in res.values()], [1.0, 2.0, 3.0, 4.0])

    def test_graph_node_pickling(self):
        """Checks for a bug that we had when transitioning to python 3.8 - the graphs and nodes became unpicklable
        :return:
        """
        from csp.tests.test_engine import _dummy_graph, _dummy_graph_cached, _dummy_node, _dummy_node_cached

        self.assertEqual(_dummy_graph, pickle.loads(pickle.dumps(_dummy_graph)))
        self.assertEqual(_dummy_node, pickle.loads(pickle.dumps(_dummy_node)))
        self.assertEqual(_dummy_graph_cached, pickle.loads(pickle.dumps(_dummy_graph_cached)))
        self.assertEqual(_dummy_node_cached, pickle.loads(pickle.dumps(_dummy_node_cached)))

    def test_memoized_object(self):
        @csp.csp_memoized
        def my_data():
            return object()

        @csp.node
        def my_node() -> csp.ts[object]:
            with csp.alarms():
                a = csp.alarm(bool)
            with csp.start():
                csp.schedule_alarm(a, timedelta(), True)
            if csp.ticked(a):
                return my_data()

        @csp.graph
        def g() -> csp.Outputs(o1=csp.ts[object], o2=csp.ts[object]):
            return csp.output(o1=csp.const(my_data()), o2=my_node())

        res = csp.run(g, starttime=datetime.now(), endtime=timedelta(seconds=10))
        self.assertEqual(id(res["o1"][0][1]), id(res["o2"][0][1]))

    def test_separate_graph_build_and_run(self):
        @csp.graph
        def g() -> csp.ts[int]:
            return csp.const(1)

        s = datetime.now()
        e = timedelta(seconds=10)

        g_built1 = build_graph(g)
        # Should be fine to run graph that was built without start or end time
        csp.run(g_built1, starttime=s, endtime=e)

        with self.assertRaisesRegex(
            AssertionError,
            "Start time and end time should either both be specified or none of them should be specified when building a graph",
        ):
            g_built1 = build_graph(g, starttime=s)
        with self.assertRaisesRegex(
            AssertionError,
            "Start time and end time should either both be specified or none of them should be specified when building a graph",
        ):
            g_built1 = build_graph(g, endtime=e)

        g_built2 = build_graph(g, starttime=s, endtime=e)
        # Both of those should be fine
        csp.run(g_built2, starttime=s, endtime=e)
        csp.run(g_built2, starttime=s, endtime=s + e)

        with self.assertRaisesRegex(AssertionError, "Trying to run graph on period.*while it was built for.*"):
            csp.run(g_built2, starttime=s, endtime=e + timedelta(seconds=1))

    def test_graph_kwargs_return(self):
        @csp.node
        def f(x: ts[int]) -> csp.Outputs(a=ts[int], b=ts[int]):
            if csp.ticked(x):
                return csp.output(a=x, b=x + 2)

        @csp.graph
        def g(x: ts[int]) -> csp.Outputs(a=ts[int], b=ts[int]):
            return csp.output(**f(x))

        res = csp.run(g, csp.const(1), starttime=datetime.utcnow(), endtime=timedelta())
        self.assertEqual(res["a"][0][1], 1)
        self.assertEqual(res["b"][0][1], 3)

        # Error testing
        with self.assertRaisesRegex(
            csp.CspParseError, "only unpacking of other csp.node or csp.graph calls are allowed"
        ):

            @csp.graph
            def g2() -> csp.Outputs(x=ts[int]):
                return csp.output(**{})

        with self.assertRaisesRegex(csp.CspParseError, "f outputs dont align with graph outputs"):

            @csp.graph
            def g3() -> csp.Outputs(x=ts[int]):
                return csp.output(**f(csp.const(1)))

        def some_func():
            return {}

        with self.assertRaisesRegex(
            csp.CspParseError, "only unpacking of other csp.node or csp.graph calls are allowed"
        ):

            @csp.graph
            def g4() -> csp.Outputs(x=ts[int]):
                return csp.output(**some_func())

        pass

    def test_scheduler_exception(self):
        '''was a bug "scheduler accounting is off when callbacks throw"'''

        from csp.impl.pulladapter import PullInputAdapter
        from csp.impl.wiring import py_pull_adapter_def

        class MyPullAdapterImpl(PullInputAdapter):
            def __init__(self):
                self._next_time = None
                self._c = 0
                super().__init__()

            def start(self, start_time, end_time):
                super().start(start_time, end_time)
                self._next_time = start_time

            def next(self):
                self._c += 1
                time = self._next_time
                self._next_time += timedelta(seconds=1)
                if self._c > 10:
                    raise RuntimeError("all good")
                return time, self._c

        MyPullAdapter = py_pull_adapter_def("MyPullAdapter", MyPullAdapterImpl, ts[int])

        @csp.node
        def my_node(x: ts[object]):
            with csp.alarms():
                a = csp.alarm(object)

            if csp.ticked(x):
                csp.schedule_alarm(a, timedelta(seconds=1), [1, 2, 3, "a"])

        def g():
            with csp.memoize(False):
                for i in range(3):
                    c = csp.count(csp.timer(timedelta(seconds=1), True))
                    my_node(c)
                    data = MyPullAdapter()
                    csp.add_graph_output(str(i), data)

        with self.assertRaisesRegex(RuntimeError, "all good"):
            csp.run(g, starttime=datetime(2023, 1, 1), endtime=timedelta(1))

    def test_stop_cannot_be_called_without_start(self):
        """
        Was a BUG where one node raising an exception during its start block led to other nodes exeucting their stop block without ever starting
        """
        status = {"foo_started": False, "foo_stopped": False, "bar_started": False, "bar_stopped": False}

        # Python nodes (use try-finally logic for stopping)

        @csp.node
        def foo():
            with csp.start():
                status["foo_started"] = True
                raise RuntimeError("foo!")

            with csp.stop():
                status["foo_stopped"] = True

        @csp.node
        def bar():
            with csp.start():
                status["bar_started"] = True

            with csp.stop():
                status["bar_stopped"] = True

        @csp.graph
        def my_graph():
            foo()
            bar()

        with self.assertRaises(RuntimeError):
            csp.run(my_graph, realtime=True)

        self.assertTrue(status["foo_started"] and not status["foo_stopped"])
        self.assertFalse(status["bar_started"] or status["bar_stopped"])

        # C++ nodes (stop is initiated by the engine)

        class RunInfo:
            def __init__(self):
                self.n1_started = False
                self.n2_started = False
                self.n1_stopped = False
                self.n2_stopped = False

        @csp.node(cppimpl=_csptestlibimpl.start_n1_set_value)
        def n1(obj_: RunInfo):
            return

        @csp.node(cppimpl=_csptestlibimpl.start_n2_throw)
        def n2(obj_: RunInfo):
            return

        myd = RunInfo()

        @csp.graph
        def g():
            n1(myd)
            n2(myd)

        with self.assertRaises(ValueError):
            csp.run(g, realtime=True)

        self.assertTrue(myd.n1_started and myd.n1_stopped)
        self.assertFalse(myd.n2_started or myd.n2_stopped)

        # Test case where node starts, never ticks, and then stops
        status = {"started": False, "stopped": False}

        @csp.node
        def n3(x: ts[int]) -> ts[int]:
            with csp.start():
                status["started"] = True
            with csp.stop():
                status["stopped"] = True

            return 0

        @csp.graph
        def g() -> ts[int]:
            return n3(csp.null_ts(int))

        csp.run(g, starttime=datetime(2020, 1, 1), endtime=timedelta())
        self.assertTrue(status["started"] and status["stopped"])

<<<<<<< HEAD
=======
    def test_interrupt_stops_all_nodes(self):
        @csp.node
        def n(l: list, idx: int):
            with csp.stop():
                l[idx] = True

        @csp.node
        def raise_interrupt():
            with csp.alarms():
                a = csp.alarm(bool)
            with csp.start():
                csp.schedule_alarm(a, timedelta(seconds=1), True)
            if csp.ticked(a):
                import signal
                os.kill(os.getpid(), signal.SIGINT)
            
        # Python nodes
        @csp.graph
        def g(l: list):
            n(l, 0)
            n(l, 1)
            n(l, 2)
            raise_interrupt()

        stopped = [False, False, False]
        with self.assertRaises(KeyboardInterrupt):
            csp.run(g, stopped, starttime=datetime.utcnow(), endtime=timedelta(seconds=60), realtime=True)

        for element in stopped:
            self.assertTrue(element)
        
        # C++ nodes
        class RTI:
            def __init__(self):
                self.stopped = [False, False, False]
        
        @csp.node(cppimpl=_csptestlibimpl.set_stop_index)
        def n2(obj_: object, idx: int):
            return

        @csp.graph
        def g2(rti: RTI):
            n2(rti, 0)
            n2(rti, 1)
            n2(rti, 2)
            raise_interrupt()

        rti = RTI()
        with self.assertRaises(KeyboardInterrupt):
            csp.run(g2, rti, starttime=datetime.utcnow(), endtime=timedelta(seconds=60), realtime=True)
        
        for element in rti.stopped:
            self.assertTrue(element)


>>>>>>> a32cef36
if __name__ == "__main__":
    unittest.main()<|MERGE_RESOLUTION|>--- conflicted
+++ resolved
@@ -2068,8 +2068,6 @@
         csp.run(g, starttime=datetime(2020, 1, 1), endtime=timedelta())
         self.assertTrue(status["started"] and status["stopped"])
 
-<<<<<<< HEAD
-=======
     def test_interrupt_stops_all_nodes(self):
         @csp.node
         def n(l: list, idx: int):
@@ -2124,7 +2122,5 @@
         for element in rti.stopped:
             self.assertTrue(element)
 
-
->>>>>>> a32cef36
 if __name__ == "__main__":
     unittest.main()