[build-system]
requires = [
    "cmake<3.27",
    "deprecated",  # Because used in csp.impl.struct, which is used in autogen
    "numpy>=2,<2.1",  # oldest numpy 2 we can
    "pyarrow>=15,<20",
    "ruamel.yaml",
    "scikit-build",
    "setuptools>=69,<74",
    "typing-extensions",
]
build-backend="setuptools.build_meta"

[project]
name = "csp"
authors = [{name = "the csp authors", email = "CSPOpenSource@point72.com"}]
description="csp is a high performance reactive stream processing library, written in C++ and Python"
readme = "README.md"
version = "0.11.3"
requires-python = ">=3.9"

dependencies = [
    "deprecated",
    "numpy>=1",
    "packaging",
<<<<<<< HEAD
=======
    "pandas<2.3; python_version<'3.10'",
    "pandas; python_version>='3.10'",
>>>>>>> d6554605
    "psutil",
    "pyarrow>=15,<20",
    "pydantic>=2",
    "pytz",
    "ruamel.yaml",
]

classifiers = [
    "Development Status :: 4 - Beta",
    "Programming Language :: Python :: Implementation :: CPython",
    "Programming Language :: Python :: Implementation :: PyPy",
    "Programming Language :: Python :: 3",
    "Programming Language :: Python :: 3.9",
    "Programming Language :: Python :: 3.10",
    "Programming Language :: Python :: 3.11",
    "Programming Language :: Python :: 3.12",
]


[project.license]
file = "LICENSE"

[project.urls]
Repository = "https://github.com/point72/csp"
Homepage = "https://github.com/Point72/csp"
Documentation = "https://github.com/Point72/csp/wiki"
Tracker = "https://github.com/point72/csp/issues"

[project.optional-dependencies]
develop = [
    # build/dist
    "bump-my-version",
    "build",
    "ruamel.yaml",
    "scikit-build",
    "twine",
    "wheel",
    # lint
    "codespell>=2.4,<2.5",
    "mdformat>=0.7.19,<0.8",
    "mdformat-tables>=1,<1.1",
    "ruff>=0.9,<0.13",
    # test
    "pytest",
    "pytest-asyncio",
    "pytest-cov",
    "pytest-sugar",
    # showgraph
    "graphviz",
    "pillow",
    # adapters
    "httpx>=0.20,<1",  # kafka
    "perspective-python>=2",  # perspective
    "ipywidgets",  # perspective
    "pandas",  # pandas extension
    "polars",  # parquet
    "psutil",  # test_engine/test_history
    "sqlalchemy",  # db
    "threadpoolctl",  # test_random
    "tornado",  # profiler, perspective, websocket
    "python-rapidjson", # websocket
]
showgraph = [
    "graphviz",
    "pillow",
]
symphony = [
    "csp-adapter-symphony",
]
slack = [
    "csp-adapter-slack",
]

[tool.bumpversion]
current_version = "0.11.3"
commit = false
tag = false
commit_args = "-s"

[[tool.bumpversion.files]]
filename = "csp/__init__.py"
search = '__version__ = "{current_version}"'
replace = '__version__ = "{new_version}"'

[[tool.bumpversion.files]]
filename = "setup.py"
search = 'version="{current_version}"'
replace = 'version="{new_version}"'

[[tool.bumpversion.files]]
filename = "pyproject.toml"
search = 'version = "{current_version}"'
replace = 'version = "{new_version}"'

[[tool.bumpversion.files]]
filename = "CMakeLists.txt"
search = 'project(csp VERSION "{current_version}")'
replace = 'project(csp VERSION "{new_version}")'

[tool.check-manifest]
ignore = []

[tool.cibuildwheel]
build = "cp39-* cp310-* cp311-* cp312-*"
test-command = "echo 'TODO'"
test-requires = [
    "pytest",
    "pytest-cov",
    "pytest-sugar",
    "pytest-xdist",
]

[tool.cibuildwheel.linux]
before-all ="""
rpm --import https://repo.almalinux.org/almalinux/RPM-GPG-KEY-AlmaLinux &&
dnf config-manager --set-enabled powertools &&
dnf install epel-release -y &&
make dependencies-fedora
"""
environment = {CSP_MANYLINUX="ON"}
repair-wheel-command = "auditwheel -v show {wheel} && LD_LIBRARY_PATH=/project/csp/lib auditwheel -v repair -w {dest_dir} {wheel}"
skip = "*i686 musllinux*"
manylinux-x86_64-image = "manylinux_2_28"

[tool.cibuildwheel.macos]
before-all ="""
make dependencies-mac
export ACLOCAL_PATH="$(brew --prefix autoconf-archive)/share/aclocal:$(printenv ACLOCAL_PATH)"
"""
archs = "x86_64"  # NOTE: we use gcc and we cannot cross compile for now

[tool.cibuildwheel.windows]
before-all = "make dependencies-win"
before-build = "make requirements"

archs = "AMD64"
skip = "*win32 *arm_64"

[tool.pytest.ini_options]
asyncio_mode = "strict"
testpaths = "csp/tests"

[tool.ruff]
line-length = 120

[tool.ruff.lint]
extend-select = ["I"]

[tool.ruff.lint.isort]
combine-as-imports = true
default-section = "third-party"
known-first-party = ["csp"]
section-order = [
    "future",
    "standard-library",
    "third-party",
    "first-party",
    "local-folder",
]

[tool.ruff.lint.per-file-ignores]
"__init__.py" = ["F401", "F403"]
"csp/impl/__*.py" = ["F401"]
"csp/tests/*.py" = ["F401", "F403", "F811", "F821", "F841", "F842", "E731", "E741"]<|MERGE_RESOLUTION|>--- conflicted
+++ resolved
@@ -23,11 +23,6 @@
     "deprecated",
     "numpy>=1",
     "packaging",
-<<<<<<< HEAD
-=======
-    "pandas<2.3; python_version<'3.10'",
-    "pandas; python_version>='3.10'",
->>>>>>> d6554605
     "psutil",
     "pyarrow>=15,<20",
     "pydantic>=2",
@@ -82,7 +77,8 @@
     "httpx>=0.20,<1",  # kafka
     "perspective-python>=2",  # perspective
     "ipywidgets",  # perspective
-    "pandas",  # pandas extension
+    "pandas<2.3; python_version<'3.10'",  # pandas extension
+    "pandas; python_version>='3.10'",  # pandas extension
     "polars",  # parquet
     "psutil",  # test_engine/test_history
     "sqlalchemy",  # db
