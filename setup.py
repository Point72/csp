--- conflicted
+++ resolved
@@ -24,6 +24,8 @@
 
 if sys.platform == "linux":
     VCPKG_TRIPLET = "x64-linux"
+elif sys.platform == "win32":
+    VCPKG_TRIPLET = "x64-windows-static-md"
 else:
     VCPKG_TRIPLET = None
 
@@ -40,11 +42,7 @@
             args.append(f"--triplet={VCPKG_TRIPLET}")
         if os.name == "nt":
             subprocess.call(["bootstrap-vcpkg.bat"], cwd="vcpkg", shell=True)
-<<<<<<< HEAD
-            subprocess.call(["vcpkg.bat", "install", "--triplet=x64-windows-static-md"], cwd="vcpkg", shell=True)
-=======
             subprocess.call(["vcpkg.bat"] + args, cwd="vcpkg", shell=True)
->>>>>>> a32cef36
         else:
             subprocess.call(["./bootstrap-vcpkg.sh"], cwd="vcpkg")
             subprocess.call(["./vcpkg"] + args, cwd="vcpkg")
@@ -66,15 +64,9 @@
             "-DCSP_USE_VCPKG=ON",
         ]
     )
-<<<<<<< HEAD
-    if os.name == "nt":
-        cmake_args.append("-DVCPKG_TARGET_TRIPLET=x64-windows-static-md")
-
-=======
 
     if VCPKG_TRIPLET is not None:
         cmake_args.append( f"-DVCPKG_TARGET_TRIPLET={VCPKG_TRIPLET}" )
->>>>>>> a32cef36
 else:
     cmake_args.append("-DCSP_USE_VCPKG=OFF")
 
