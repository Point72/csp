--- conflicted
+++ resolved
@@ -23,15 +23,9 @@
 )
 
 if sys.platform == "linux":
-<<<<<<< HEAD
     VCPKG_TRIPLET="x64-linux"
 else:
     VCPKG_TRIPLET=None
-=======
-    VCPKG_TRIPLET = "x64-linux"
-else:
-    VCPKG_TRIPLET = None
->>>>>>> e1e1f828
 
 # This will be used for e.g. the sdist
 if CSP_USE_VCPKG:
@@ -43,11 +37,8 @@
         subprocess.call(["git", "pull"], cwd="vcpkg")
         args = ["install"]
         if VCPKG_TRIPLET is not None:
-<<<<<<< HEAD
-            args.append( f"--triplet={VCPKG_TRIPLET}" )
-=======
             args.append(f"--triplet={VCPKG_TRIPLET}")
->>>>>>> e1e1f828
+
         if os.name == "nt":
             subprocess.call(["bootstrap-vcpkg.bat"], cwd="vcpkg", shell=True)
             subprocess.call(["vcpkg.bat"] + args, cwd="vcpkg", shell=True)
@@ -74,11 +65,7 @@
     )
 
     if VCPKG_TRIPLET is not None:
-<<<<<<< HEAD
-        cmake_args.append( f"-DVCPKG_TARGET_TRIPLET={VCPKG_TRIPLET}" )
-=======
         cmake_args.append(f"-DVCPKG_TARGET_TRIPLET={VCPKG_TRIPLET}")
->>>>>>> e1e1f828
 else:
     cmake_args.append("-DCSP_USE_VCPKG=OFF")
 
